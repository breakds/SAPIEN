--- conflicted
+++ resolved
@@ -113,16 +113,11 @@
   mShapeRecord.push_back(r);
 }
 
-<<<<<<< HEAD
-void ActorBuilder::addBoxVisualWithMaterial(const PxTransform &pose, const PxVec3 &size,
+void ActorBuilder::addBoxVisualWithMaterial(const PxTransform &pose, const PxVec3 &halfSize,
                                             std::shared_ptr<Renderer::IPxrMaterial> material,
-=======
-void ActorBuilder::addBoxVisualWithMaterial(const PxTransform &pose, const PxVec3 &halfSize,
-                                            const Renderer::PxrMaterial &material,
->>>>>>> d7874bc2
                                             std::string const &name) {
   if (!material) {
-    material = mScene->getEngine()->getRenderer()->createMaterial();
+    material = mScene->getSimulation()->getRenderer()->createMaterial();
   }
   VisualRecord r;
   r.type = VisualRecord::Type::Box;
@@ -136,7 +131,7 @@
 
 void ActorBuilder::addBoxVisual(const PxTransform &pose, const PxVec3 &size, const PxVec3 &color,
                                 std::string const &name) {
-  auto mat = mScene->getEngine()->getRenderer()->createMaterial();
+  auto mat = mScene->getSimulation()->getRenderer()->createMaterial();
   mat->setBaseColor({color.x, color.y, color.z, 1.f});
   addBoxVisualWithMaterial(pose, size, mat, name);
 }
@@ -146,7 +141,7 @@
                                                 std::shared_ptr<Renderer::IPxrMaterial> material,
                                                 std::string const &name) {
   if (!material) {
-    material = mScene->getEngine()->getRenderer()->createMaterial();
+    material = mScene->getSimulation()->getRenderer()->createMaterial();
   }
   VisualRecord r;
   r.type = VisualRecord::Type::Capsule;
@@ -161,7 +156,7 @@
 
 void ActorBuilder::addCapsuleVisual(const PxTransform &pose, PxReal radius, PxReal halfLength,
                                     const PxVec3 &color, std::string const &name) {
-  auto mat = mScene->getEngine()->getRenderer()->createMaterial();
+  auto mat = mScene->getSimulation()->getRenderer()->createMaterial();
   mat->setBaseColor({color.x, color.y, color.z, 1.f});
   addCapsuleVisualWithMaterial(pose, radius, halfLength, mat, name);
 }
@@ -170,7 +165,7 @@
                                                std::shared_ptr<Renderer::IPxrMaterial> material,
                                                std::string const &name) {
   if (!material) {
-    material = mScene->getEngine()->getRenderer()->createMaterial();
+    material = mScene->getSimulation()->getRenderer()->createMaterial();
   }
   VisualRecord r;
   r.type = VisualRecord::Type::Sphere;
@@ -184,7 +179,7 @@
 
 void ActorBuilder::addSphereVisual(const PxTransform &pose, PxReal radius, const PxVec3 &color,
                                    std::string const &name) {
-  auto mat = mScene->getEngine()->getRenderer()->createMaterial();
+  auto mat = mScene->getSimulation()->getRenderer()->createMaterial();
   mat->setBaseColor({color.x, color.y, color.z, 1.f});
   addSphereVisualWithMaterial(pose, radius, mat, name);
 }
@@ -590,14 +585,10 @@
                                         std::shared_ptr<SPhysicalMaterial> material,
                                         std::shared_ptr<Renderer::IPxrMaterial> renderMaterial,
                                         std::string const &name) {
-<<<<<<< HEAD
   if (!renderMaterial) {
-    renderMaterial = mScene->getEngine()->getRenderer()->createMaterial();
-  }
-  physx_id_t linkId = mScene->mLinkIdGenerator.next();
-=======
+    renderMaterial = mScene->getSimulation()->getRenderer()->createMaterial();
+  }
   physx_id_t actorId = mScene->mActorIdGenerator.next();
->>>>>>> d7874bc2
   material = material ? material : mScene->mDefaultMaterial;
   PxRigidStatic *ground =
       PxCreatePlane(*getSimulation()->mPhysicsSDK, PxPlane(0.f, 0.f, 1.f, -altitude),
