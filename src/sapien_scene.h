--- conflicted
+++ resolved
@@ -213,11 +213,6 @@
   void setAmbientLight(PxVec3 const &color);
   void addDirectionalLight(PxVec3 const &direction, PxVec3 const &color);
 
-<<<<<<< HEAD
-  void step(); // advance time by TimeStep
-  void stepAsync();
-  void stepWait();
-
   /** syncs physical scene with renderer scene, and tell the renderer scene that
    * it is a new time frame.
    *
@@ -226,9 +221,6 @@
    * matrices of objects.
    */
   void updateRender();
-=======
-  void updateRender(); // call to sync physics world to render world
->>>>>>> d7874bc2
   SActorStatic *addGround(PxReal altitude, bool render = true,
                           std::shared_ptr<SPhysicalMaterial> material = nullptr,
                           std::shared_ptr<Renderer::IPxrMaterial> renderMaterial = nullptr);
