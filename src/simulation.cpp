#include "simulation.h"
#include "actor_builder.h"
#include "sapien_scene.h"
#include "spdlog/sinks/stdout_color_sinks.h"
#include <cassert>
#include <fstream>
#include <memory>
#include <spdlog/spdlog.h>
#include <sstream>

#ifdef _PROFILE
#include <easy/profiler.h>
#endif

namespace sapien {
static PxDefaultAllocator gDefaultAllocatorCallback;

void SapienErrorCallback::reportError(PxErrorCode::Enum code, const char *message,
                                      const char *file, int line) {
  mLastErrorCode = code;

#ifdef NDEBUG
  spdlog::get("SAPIEN")->critical("{}", message);
#else
  spdlog::get("SAPIEN")->critical("{}:{}: {}", file, line, message);
#endif
  // throw std::runtime_error("PhysX Error");
}

PxErrorCode::Enum SapienErrorCallback::getLastErrorCode() {
  auto code = mLastErrorCode;
  mLastErrorCode = PxErrorCode::eNO_ERROR;
  return code;
}

Simulation::Simulation(uint32_t nthread, PxReal toleranceLength, PxReal toleranceSpeed)
    : mThreadCount(nthread), mMeshManager(this) {
  if (!spdlog::get("SAPIEN")) {
<<<<<<< HEAD
    std::shared_ptr<spdlog::logger> logger = std::make_shared<spdlog::logger>(
        "SAPIEN", std::make_shared<spdlog::sinks::stderr_color_sink_st>());
    spdlog::register_logger(logger);
=======
    auto logger = spdlog::stderr_color_mt("SAPIEN");
>>>>>>> ba3f3c77
    setLogLevel("warn");
  }

#ifdef _PROFILE
  profiler::startListen();
  spdlog::get("SAPIEN")->info("Profiling enabled");
#endif

  mFoundation = PxCreateFoundation(PX_PHYSICS_VERSION, gDefaultAllocatorCallback, mErrorCallback);
  // FIXME: figure out the what "track allocation" means

#ifdef _PVD
  spdlog::get("SAPIEN")->info("Connecting to PVD...");
  mTransport = PxDefaultPvdSocketTransportCreate(PVD_HOST, 5425, 1000);
  mPvd = PxCreatePvd(*mFoundation);
  mPvd->connect(*mTransport, PxPvdInstrumentationFlag::eDEBUG);
  if (!mPvd->isConnected()) {
    spdlog::get("SAPIEN")->warn("Failed to connect to PVD");
    mPhysicsSDK = PxCreatePhysics(PX_PHYSICS_VERSION, *mFoundation, PxTolerancesScale(), true);
  } else {
    spdlog::get("SAPIEN")->info("PVD connected");
    mPhysicsSDK =
        PxCreatePhysics(PX_PHYSICS_VERSION, *mFoundation, PxTolerancesScale(), true, mPvd);
  }
#else
  PxTolerancesScale toleranceScale;
  toleranceScale.length = toleranceLength;
  toleranceScale.speed = toleranceSpeed;

  mPhysicsSDK = PxCreatePhysics(PX_PHYSICS_VERSION, *mFoundation, toleranceScale, true);
#endif

  if (!mPhysicsSDK) {
    spdlog::get("SAPIEN")->critical("Failed to create PhysX device");
    throw std::runtime_error("Simulation Creation Failed");
  }

  mCooking = PxCreateCooking(PX_PHYSICS_VERSION, *mFoundation, PxCookingParams(toleranceScale));
  if (!mCooking) {
    spdlog::get("SAPIEN")->critical("Failed to create PhysX Cooking");
    throw std::runtime_error("Simulation Creation Failed");
  }

  if (!PxInitExtensions(*mPhysicsSDK, nullptr)) {
    spdlog::get("SAPIEN")->critical("Failed to initialize PhysX Extensions");
    throw std::runtime_error("Simulation Creation Failed");
  }
}

Simulation::~Simulation() {
  // mDefaultMaterial->release();
  if (mCpuDispatcher) {
    mCpuDispatcher->release();
  }
  mCooking->release();
  PxCloseExtensions();
  mPhysicsSDK->release();
#ifdef _PVD
  if (mPvd && mTransport) {
    mTransport->disconnect();
    mTransport->release();
    mPvd->release();
  }
#endif
  mFoundation->release();
}

void Simulation::setRenderer(Renderer::IPxrRenderer *renderer) { mRenderer = renderer; }

PxMaterial *Simulation::createPhysicalMaterial(PxReal staticFriction, PxReal dynamicFriction,
                                               PxReal restitution) const {
  auto mat = mPhysicsSDK->createMaterial(staticFriction, dynamicFriction, restitution);
  mat->setFlag(PxMaterialFlag::eIMPROVED_PATCH_FRICTION, true);
  return mat;
}

std::unique_ptr<SScene> Simulation::createScene(SceneConfig const &config) {

  PxSceneDesc sceneDesc(mPhysicsSDK->getTolerancesScale());
  sceneDesc.gravity = PxVec3({config.gravity.x(), config.gravity.y(), config.gravity.z()});
  sceneDesc.filterShader = TypeAffinityIgnoreFilterShader;
  sceneDesc.solverType = config.enableTGS ? PxSolverType::eTGS : PxSolverType::ePGS;
  sceneDesc.bounceThresholdVelocity = config.bounceThreshold;
  PxSceneFlags sceneFlags;
  if (config.enableEnhancedDeterminism) {
    sceneFlags |= PxSceneFlag::eENABLE_ENHANCED_DETERMINISM;
  }
  if (config.enablePCM) {
    sceneFlags |= PxSceneFlag::eENABLE_PCM;
  }
  if (config.enableCCD) {
    sceneFlags |= PxSceneFlag::eENABLE_CCD;
  }
  if (config.enableFrictionEveryIteration) {
    sceneFlags |= PxSceneFlag::eENABLE_FRICTION_EVERY_ITERATION;
  }
  if (config.enableAdaptiveForce) {
    sceneFlags |= PxSceneFlag::eADAPTIVE_FORCE;
  }

  sceneDesc.flags = sceneFlags;

  if (!mCpuDispatcher) {
    mCpuDispatcher = PxDefaultCpuDispatcherCreate(mThreadCount);
    if (!mCpuDispatcher) {
      spdlog::get("SAPIEN")->critical("Failed to create PhysX CPU dispatcher");
      throw std::runtime_error("Scene Creation Failed");
    }
  }
  sceneDesc.cpuDispatcher = mCpuDispatcher;

  PxScene *pxScene = mPhysicsSDK->createScene(sceneDesc);

  return std::make_unique<SScene>(this, pxScene, config);
}

void Simulation::setLogLevel(std::string const &level) {
  if (level == "debug") {
    spdlog::get("SAPIEN")->set_level(spdlog::level::debug);
  } else if (level == "info") {
    spdlog::get("SAPIEN")->set_level(spdlog::level::info);
  } else if (level == "warn" || level == "warning") {
    spdlog::get("SAPIEN")->set_level(spdlog::level::warn);
  } else if (level == "err" || level == "error") {
    spdlog::get("SAPIEN")->set_level(spdlog::level::err);
  } else {
    spdlog::error("Invalid log level \"{}\"", level);
  }
}

} // namespace sapien<|MERGE_RESOLUTION|>--- conflicted
+++ resolved
@@ -36,13 +36,7 @@
 Simulation::Simulation(uint32_t nthread, PxReal toleranceLength, PxReal toleranceSpeed)
     : mThreadCount(nthread), mMeshManager(this) {
   if (!spdlog::get("SAPIEN")) {
-<<<<<<< HEAD
-    std::shared_ptr<spdlog::logger> logger = std::make_shared<spdlog::logger>(
-        "SAPIEN", std::make_shared<spdlog::sinks::stderr_color_sink_st>());
-    spdlog::register_logger(logger);
-=======
     auto logger = spdlog::stderr_color_mt("SAPIEN");
->>>>>>> ba3f3c77
     setLogLevel("warn");
   }
 
