--- conflicted
+++ resolved
@@ -301,13 +301,8 @@
 std::unique_ptr<URDF::URDFLoader> Simulation::createURDFLoader() {
   auto loader = std::make_unique<URDF::URDFLoader>(*this);
   return loader;
-}
-
-<<<<<<< HEAD
-=======
+
 PxMaterial *Simulation::createPhysicalMaterial(PxReal staticFriction, PxReal dynamicFriction,
                                                PxReal restitution) const {
   return mPhysicsSDK->createMaterial(staticFriction, dynamicFriction, restitution);
-}
->>>>>>> ae86cc42
-} // namespace sapien+} // namespace sapien
