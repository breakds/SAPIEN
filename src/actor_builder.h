#pragma once
#include "id_generator.h"
#include "render_interface.h"
#include "simulation.h"
#include <PxPhysicsAPI.h>
#include <memory>
#include <vector>

namespace sapien {
using namespace physx;

class ActorBuilder {
  Simulation *mSimulation = nullptr;
  PxPhysics *mPhysicsSDK = nullptr;
  PxCooking *mCooking = nullptr;
  Renderer::IPhysxRenderer *mRenderer = nullptr;

  std::vector<physx_id_t> mRenderIds;
  std::vector<physx::PxShape *> mShapes;
  std::vector<physx::PxReal> mDensities;
  uint32_t mCount = 0;

public:
  ActorBuilder(ActorBuilder const &other) = delete;
  const ActorBuilder &operator=(ActorBuilder const &other) = delete;

  explicit ActorBuilder(Simulation *simulation)
      : mSimulation(simulation), mPhysicsSDK(simulation->mPhysicsSDK),
        mCooking(simulation->mCooking), mRenderer(simulation->mRenderer) {}

  /* add convex obj */
  void addConvexShapeFromObj(const std::string &filename,
                             const PxTransform &pose = {{0, 0, 0}, PxIdentity},
                             const PxVec3 &scale = {1, 1, 1}, PxMaterial *material = nullptr,
                             PxReal density = 1.f);

  void addBoxShape(const PxTransform &pose = {{0, 0, 0}, PxIdentity},
                   const PxVec3 &size = {1, 1, 1}, PxMaterial *material = nullptr,
                   PxReal density = 1.f);

  void addCapsuleShape(const PxTransform &pose = {{0, 0, 0}, PxIdentity}, PxReal radius = 1,
                       PxReal length = 1, PxMaterial *material = nullptr, PxReal density = 1.f);

  void addSphereShape(const PxTransform &pose = {{0, 0, 0}, PxIdentity}, PxReal radius = 1,
                      PxMaterial *material = nullptr, PxReal density = 1.f);

  physx_id_t addBoxVisual(const PxTransform &pose = {{0, 0, 0}, PxIdentity},
                          const PxVec3 &size = {1, 1, 1}, const PxVec3 &color = {1, 1, 1});

<<<<<<< HEAD
  physx_id_t addCapsuleVisual(const PxTransform &pose = {{0, 0, 0}, PxIdentity}, PxReal radius = 1,
                              PxReal length = 1);
=======
  physx_id_t addCapsuleVisual(const PxTransform &pose = {{0, 0, 0}, PxIdentity},
                               PxReal radius = 1, PxReal length = 1, const PxVec3 &color = {1, 1, 1});
>>>>>>> 10ff34e7

  physx_id_t addSphereVisual(const PxTransform &pose = {{0, 0, 0}, PxIdentity}, PxReal radius = 1, const PxVec3 &color = {1, 1, 1});

  physx_id_t addObjVisual(const std::string &filename,
                          const PxTransform &pose = PxTransform({0, 0, 0}, PxIdentity),
                          const PxVec3 &scale = {1, 1, 1});

  PxRigidActor *build(bool isStatic = false, bool isKinematic = false,
                      std::string const &name = "", bool addToScene = true);
};

} // namespace sapien<|MERGE_RESOLUTION|>--- conflicted
+++ resolved
@@ -47,15 +47,11 @@
   physx_id_t addBoxVisual(const PxTransform &pose = {{0, 0, 0}, PxIdentity},
                           const PxVec3 &size = {1, 1, 1}, const PxVec3 &color = {1, 1, 1});
 
-<<<<<<< HEAD
   physx_id_t addCapsuleVisual(const PxTransform &pose = {{0, 0, 0}, PxIdentity}, PxReal radius = 1,
-                              PxReal length = 1);
-=======
-  physx_id_t addCapsuleVisual(const PxTransform &pose = {{0, 0, 0}, PxIdentity},
-                               PxReal radius = 1, PxReal length = 1, const PxVec3 &color = {1, 1, 1});
->>>>>>> 10ff34e7
+                              PxReal length = 1, const PxVec3 &color = {1, 1, 1});
 
-  physx_id_t addSphereVisual(const PxTransform &pose = {{0, 0, 0}, PxIdentity}, PxReal radius = 1, const PxVec3 &color = {1, 1, 1});
+  physx_id_t addSphereVisual(const PxTransform &pose = {{0, 0, 0}, PxIdentity}, PxReal radius = 1,
+                             const PxVec3 &color = {1, 1, 1});
 
   physx_id_t addObjVisual(const std::string &filename,
                           const PxTransform &pose = PxTransform({0, 0, 0}, PxIdentity),
