#pragma once
#include "id_generator.h"
#include "render_interface.h"
#include "sapien_material.h"
#include <PxPhysicsAPI.h>
#include <memory>
#include <vector>

namespace sapien {
using namespace physx;

class SScene;
class Simulation;
class SActor;
class SActorStatic;

namespace Renderer {
class IPxrRididbody;
}

class ActorBuilder {
public:
  struct ShapeRecord {
    enum Type { SingleMesh, MultipleMeshes, Box, Capsule, Sphere } type;
    // mesh, scale also for box
    std::string filename;
    PxVec3 scale;

    // capsule, radius also for sphere
    PxReal radius;
    PxReal length;

    // common
    std::shared_ptr<SPhysicalMaterial> material;
    PxTransform pose;
    PxReal density;

    PxReal patchRadius;
    PxReal minPatchRadius;
    bool isTrigger;
  };

  struct VisualRecord {
    enum Type { Mesh, Box, Capsule, Sphere } type;

    std::string filename;
    PxVec3 scale;

    PxReal radius;
    PxReal length;

    std::shared_ptr<Renderer::IPxrMaterial> material;

    PxTransform pose;
    std::string name;
  };

protected:
  std::vector<ShapeRecord> mShapeRecord;
  std::vector<VisualRecord> mVisualRecord;

  SScene *mScene;

  bool mUseDensity = true;
  PxReal mMass = 1e-6;
  PxTransform mCMassPose = {{0, 0, 0}, PxIdentity};
  PxVec3 mInertia = {1e-6, 1e-6, 1e-6};

  struct {
    uint32_t w0 = 1, w1 = 1, w2 = 0, w3 = 0;
  } mCollisionGroup;

public:
  explicit ActorBuilder(SScene *scene = nullptr);
  ActorBuilder(ActorBuilder const &other) = delete;
  ActorBuilder &operator=(ActorBuilder const &other) = delete;

  void removeAllShapes();
  void removeAllVisuals();
  int getShapeCount() const;
  int getVisualCount() const;
  void removeShapeAt(uint32_t index);
  void removeVisualAt(uint32_t index);
  inline std::vector<ShapeRecord> const &getShapes() const { return mShapeRecord; }
  inline std::vector<VisualRecord> const &getVisuals() const { return mVisualRecord; }

  void addConvexShapeFromFile(const std::string &filename,
                              const PxTransform &pose = {{0, 0, 0}, PxIdentity},
                              const PxVec3 &scale = {1, 1, 1},
                              std::shared_ptr<SPhysicalMaterial> material = nullptr,
                              PxReal density = 1000.f, PxReal patchRadius = 0.f,
                              PxReal minPatchRadius = 0.f, bool isTrigger = false);

  void addMultipleConvexShapesFromFile(const std::string &filename,
                                       const PxTransform &pose = {{0, 0, 0}, PxIdentity},
                                       const PxVec3 &scale = {1, 1, 1},
                                       std::shared_ptr<SPhysicalMaterial> material = nullptr,
                                       PxReal density = 1000.f, PxReal patchRadius = 0.f,
                                       PxReal minPatchRadius = 0.f, bool isTrigger = false);

  void addBoxShape(const PxTransform &pose = {{0, 0, 0}, PxIdentity},
                   const PxVec3 &halfSize = {1, 1, 1},
                   std::shared_ptr<SPhysicalMaterial> material = nullptr, PxReal density = 1000.f,
                   PxReal patchRadius = 0.f, PxReal minPatchRadius = 0.f, bool isTrigger = false);

  void addCapsuleShape(const PxTransform &pose = {{0, 0, 0}, PxIdentity}, PxReal radius = 1,
                       PxReal halfLength = 1,
                       std::shared_ptr<SPhysicalMaterial> material = nullptr,
                       PxReal density = 1000.f, PxReal patchRadius = 0.f,
                       PxReal minPatchRadius = 0.f, bool isTrigger = false);

  void addSphereShape(const PxTransform &pose = {{0, 0, 0}, PxIdentity}, PxReal radius = 1,
                      std::shared_ptr<SPhysicalMaterial> material = nullptr,
                      PxReal density = 1000.f, PxReal patchRadius = 0.f,
                      PxReal minPatchRadius = 0.f, bool isTrigger = false);

  /* Visual functions */
  void addBoxVisualWithMaterial(const PxTransform &pose = {{0, 0, 0}, PxIdentity},
<<<<<<< HEAD
                                const PxVec3 &size = {1, 1, 1},
                                std::shared_ptr<Renderer::IPxrMaterial> material = {},
                                std::string const &name = "");
  void addBoxVisual(const PxTransform &pose = {{0, 0, 0}, PxIdentity},
                           const PxVec3 &size = {1, 1, 1}, const PxVec3 &color = {1, 1, 1},
                           std::string const &name = "");
=======
                                const PxVec3 &halfSize = {1, 1, 1},
                                const Renderer::PxrMaterial &material = {},
                                std::string const &name = "");
  inline void addBoxVisual(const PxTransform &pose = {{0, 0, 0}, PxIdentity},
                           const PxVec3 &halfSize = {1, 1, 1}, const PxVec3 &color = {1, 1, 1},
                           std::string const &name = "") {
    addBoxVisualWithMaterial(pose, halfSize, {{color.x, color.y, color.z, 1}}, name);
  }
>>>>>>> d7874bc2

  void addCapsuleVisualWithMaterial(const PxTransform &pose = {{0, 0, 0}, PxIdentity},
                                    PxReal radius = 1, PxReal halfLength = 1,
                                    std::shared_ptr<Renderer::IPxrMaterial> material = {},
                                    std::string const &name = "");
  void addCapsuleVisual(const PxTransform &pose = {{0, 0, 0}, PxIdentity},
                               PxReal radius = 1, PxReal halfLength = 1,
                               const PxVec3 &color = {1, 1, 1}, std::string const &name = "");

  void addSphereVisualWithMaterial(const PxTransform &pose = {{0, 0, 0}, PxIdentity},
                                   PxReal radius = 1,
                                   std::shared_ptr<Renderer::IPxrMaterial> material = {},
                                   std::string const &name = "");
  void addSphereVisual(const PxTransform &pose = {{0, 0, 0}, PxIdentity}, PxReal radius = 1,
                              const PxVec3 &color = {1, 1, 1}, std::string const &name = "");

  void addVisualFromFile(const std::string &filename,
                         const PxTransform &pose = PxTransform({0, 0, 0}, PxIdentity),
                         const PxVec3 &scale = {1, 1, 1}, std::string const &name = "");

  /* when a.g1 & b.g2 != 0, the collision is ignored
   * by default g1 = g2 = 1
   */
  void setCollisionGroup(uint32_t g1, uint32_t g2, uint32_t g3);
  void addCollisionGroup(uint32_t g1, uint32_t g2, uint32_t g3);
  void resetCollisionGroup();

  // calling this function will overwrite the densities
  void setMassAndInertia(PxReal mass, PxTransform const &cMassPose, PxVec3 const &inertia);
  inline void setScene(SScene *scene) { mScene = scene; }

  SActor *build(bool isKinematic = false, std::string const &name = "") const;
  SActorStatic *buildStatic(std::string const &name = "") const;

  SActorStatic *buildGround(PxReal altitude, bool render,
                            std::shared_ptr<SPhysicalMaterial> material,
                            std::shared_ptr<Renderer::IPxrMaterial> renderMaterial = {},
                            std::string const &name = "");

protected:
  Simulation *getSimulation() const;

  void buildShapes(std::vector<PxShape *> &shapes, std::vector<PxReal> &densities) const;
  void buildVisuals(std::vector<Renderer::IPxrRigidbody *> &renderBodies,
                    std::vector<physx_id_t> &renderIds) const;
  void buildCollisionVisuals(std::vector<Renderer::IPxrRigidbody *> &collisionBodies,
                             std::vector<PxShape *> &shapes) const;
};

} // namespace sapien<|MERGE_RESOLUTION|>--- conflicted
+++ resolved
@@ -116,38 +116,27 @@
 
   /* Visual functions */
   void addBoxVisualWithMaterial(const PxTransform &pose = {{0, 0, 0}, PxIdentity},
-<<<<<<< HEAD
-                                const PxVec3 &size = {1, 1, 1},
+                                const PxVec3 &halfSize = {1, 1, 1},
                                 std::shared_ptr<Renderer::IPxrMaterial> material = {},
                                 std::string const &name = "");
   void addBoxVisual(const PxTransform &pose = {{0, 0, 0}, PxIdentity},
-                           const PxVec3 &size = {1, 1, 1}, const PxVec3 &color = {1, 1, 1},
-                           std::string const &name = "");
-=======
-                                const PxVec3 &halfSize = {1, 1, 1},
-                                const Renderer::PxrMaterial &material = {},
-                                std::string const &name = "");
-  inline void addBoxVisual(const PxTransform &pose = {{0, 0, 0}, PxIdentity},
-                           const PxVec3 &halfSize = {1, 1, 1}, const PxVec3 &color = {1, 1, 1},
-                           std::string const &name = "") {
-    addBoxVisualWithMaterial(pose, halfSize, {{color.x, color.y, color.z, 1}}, name);
-  }
->>>>>>> d7874bc2
+                    const PxVec3 &size = {1, 1, 1}, const PxVec3 &color = {1, 1, 1},
+                    std::string const &name = "");
 
   void addCapsuleVisualWithMaterial(const PxTransform &pose = {{0, 0, 0}, PxIdentity},
                                     PxReal radius = 1, PxReal halfLength = 1,
                                     std::shared_ptr<Renderer::IPxrMaterial> material = {},
                                     std::string const &name = "");
-  void addCapsuleVisual(const PxTransform &pose = {{0, 0, 0}, PxIdentity},
-                               PxReal radius = 1, PxReal halfLength = 1,
-                               const PxVec3 &color = {1, 1, 1}, std::string const &name = "");
+  void addCapsuleVisual(const PxTransform &pose = {{0, 0, 0}, PxIdentity}, PxReal radius = 1,
+                        PxReal halfLength = 1, const PxVec3 &color = {1, 1, 1},
+                        std::string const &name = "");
 
   void addSphereVisualWithMaterial(const PxTransform &pose = {{0, 0, 0}, PxIdentity},
                                    PxReal radius = 1,
                                    std::shared_ptr<Renderer::IPxrMaterial> material = {},
                                    std::string const &name = "");
   void addSphereVisual(const PxTransform &pose = {{0, 0, 0}, PxIdentity}, PxReal radius = 1,
-                              const PxVec3 &color = {1, 1, 1}, std::string const &name = "");
+                       const PxVec3 &color = {1, 1, 1}, std::string const &name = "");
 
   void addVisualFromFile(const std::string &filename,
                          const PxTransform &pose = PxTransform({0, 0, 0}, PxIdentity),
