--- conflicted
+++ resolved
@@ -626,13 +626,8 @@
 public:
   URDFLoader(class PxSimulation &simulation);
   struct PxArticulationWrapper *load(const std::string &filename);
-<<<<<<< HEAD
   std::unique_ptr<PxKinematicsArticulationWrapper> loadKinematic(const std::string &filename);
-};
-
-} // namespace URDF
-=======
-  KinematicArticulation loadKinematic(const std::string &filename);
   struct PxObjectWrapper *loadObject(const std::string &filename);
 };
->>>>>>> 33d02595
+
+} // namespace URDF