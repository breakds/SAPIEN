#pragma once

#include <PxPhysicsAPI.h>
#include <geometry_msgs/msg/point.hpp>
#include <memory>
#include <moveit/moveit_cpp/moveit_cpp.h>
#include <moveit/moveit_cpp/planning_component.h>
#include <moveit/robot_state/conversions.h>

namespace sapien {
class SScene;
class SActorBase;

namespace ros2 {
using namespace moveit::planning_interface;
struct MotionPlan;
class RobotManager;

class MotionPlanner {
  friend RobotManager;

protected:
  rclcpp::Node::SharedPtr mNode;
  rclcpp::Clock::SharedPtr mClock;
  SScene *mScene;
  RobotManager *mManager;

  MoveItCppPtr mMoveItCpp;
  PlanningComponentUniquePtr mComponent;
//  robot_state::RobotState *mRobotState;
  robot_state::RobotState *mManagerRobotState;
  const robot_state::JointModelGroup *mJointModelGroup;

  PlanningComponent::PlanRequestParameters mPlanRequestParams;

public:
  std::string mEEName;
  std::string mBaseName;

public:
  MotionPlanner(rclcpp::Node::SharedPtr node, rclcpp::Clock::SharedPtr clock,
                const MoveItCppPtr &moveitCpp, const std::string &groupName,
<<<<<<< HEAD
                const std::string &serviceName, robot_state::RobotState *robotState);
=======
                const std::string &serviceName="");
>>>>>>> ba3f3c77

  /* Set Start and End State */
  inline void setStartStateToCurrentState() { mComponent->setStartState(*mManagerRobotState); }

  inline bool setStartState(Eigen::VectorXd &qpos) {
    robot_state::RobotState state(*mManagerRobotState);
    state.setJointGroupPositions(mJointModelGroup, qpos);
    return mComponent->setStartState(state);
  }

  inline bool setGoalState(Eigen::VectorXd &qpos) {
    robot_state::RobotState state(*mManagerRobotState);
    state.setJointGroupPositions(mJointModelGroup, qpos);
    return mComponent->setGoal(state);
  }

  bool setGoalState(const physx::PxTransform &Pose, const std::string &linkName = "");

  /* Planning */
  MotionPlan plan();
  bool updateCollisionObjects(SActorBase *actor);

protected:
  geometry_msgs::msg::Pose fillPose(const physx::PxTransform &pose);
};

} // namespace ros2
} // namespace sapien<|MERGE_RESOLUTION|>--- conflicted
+++ resolved
@@ -27,8 +27,7 @@
 
   MoveItCppPtr mMoveItCpp;
   PlanningComponentUniquePtr mComponent;
-//  robot_state::RobotState *mRobotState;
-  robot_state::RobotState *mManagerRobotState;
+  robot_state::RobotState mRobotState;
   const robot_state::JointModelGroup *mJointModelGroup;
 
   PlanningComponent::PlanRequestParameters mPlanRequestParams;
@@ -40,25 +39,19 @@
 public:
   MotionPlanner(rclcpp::Node::SharedPtr node, rclcpp::Clock::SharedPtr clock,
                 const MoveItCppPtr &moveitCpp, const std::string &groupName,
-<<<<<<< HEAD
-                const std::string &serviceName, robot_state::RobotState *robotState);
-=======
                 const std::string &serviceName="");
->>>>>>> ba3f3c77
 
   /* Set Start and End State */
-  inline void setStartStateToCurrentState() { mComponent->setStartState(*mManagerRobotState); }
+  inline void setStartStateToCurrentState() { mComponent->setStartStateToCurrentState(); }
 
   inline bool setStartState(Eigen::VectorXd &qpos) {
-    robot_state::RobotState state(*mManagerRobotState);
-    state.setJointGroupPositions(mJointModelGroup, qpos);
-    return mComponent->setStartState(state);
+    mRobotState.copyJointGroupPositions(mJointModelGroup, qpos);
+    return mComponent->setStartState(mRobotState);
   }
 
   inline bool setGoalState(Eigen::VectorXd &qpos) {
-    robot_state::RobotState state(*mManagerRobotState);
-    state.setJointGroupPositions(mJointModelGroup, qpos);
-    return mComponent->setGoal(state);
+    mRobotState.copyJointGroupPositions(mJointModelGroup, qpos);
+    return mComponent->setGoal(mRobotState);
   }
 
   bool setGoalState(const physx::PxTransform &Pose, const std::string &linkName = "");
