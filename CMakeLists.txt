--- conflicted
+++ resolved
@@ -131,34 +131,29 @@
         find_package(sensor_msgs REQUIRED)
         find_package(std_msgs REQUIRED)
 
-<<<<<<< HEAD
         include_directories(
                 "/opt/ros/${ROS}/include"
                 "ros2_src"
         )
 
-        # incomplete class
-#        add_library(sapien_controller ros2_src/controller/joint_publisher.cpp ros2_src/controller/robot_manager.cpp ros2_src/controller/ROSSceneManager.cpp)
-#        ament_target_dependencies(sapien_controller rclcpp std_msgs sensor_msgs)
-
         file(GLOB_RECURSE SAPIEN_DEVICE_SRC "ros2_src/device/*.cpp" "ros2_src/device/*.h")
         add_library(sapien_device ${SAPIEN_DEVICE_SRC})
-        ament_target_dependencies(sapien_device rclcpp std_msgs sensor_msgs)
+        ament_target_dependencies(sapien_device rclcpp sensor_msgs)
+
+        file(GLOB_RECURSE SAPIEN_ROBOT_SRC "ros2_src/controller/*.cpp" "ros2_src/articulation/*.cpp")
+        add_library(sapien_controller ${SAPIEN_ROBOT_SRC})
+        target_link_libraries(sapien_controller sapien)
+        ament_target_dependencies(sapien_controller rclcpp std_msgs sensor_msgs std_msgs)
 
         set_target_properties(sapien_device PROPERTIES POSITION_INDEPENDENT_CODE TRUE)
 
         # test
         add_executable(manual_PS3 manualtest/PS3ROSTest.cpp)
         target_link_libraries(manual_PS3 sapien_device)
-=======
-        file(GLOB_RECURSE SAPIEN_ROBOT_SRC "ros2_src/controller/*.cpp" "ros2_src/articulation/*.cpp")
-        add_library(sapien_controller ${SAPIEN_ROBOT_SRC})
-        target_link_libraries(sapien_controller sapien)
-        ament_target_dependencies(sapien_controller rclcpp std_msgs sensor_msgs std_msgs)
 
         add_executable(test_ros2 ros2_src/test/test_sapien_ros2.cpp)
         target_link_libraries(test_ros2 sapien_controller)
->>>>>>> 47215464
+
         ament_package()
     elseif (${ROS} IN_LIST OLD_ROS_VERSION)
         message("Your ROS version not supported. Please update to kinetic or above.")
