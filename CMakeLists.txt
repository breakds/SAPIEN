--- conflicted
+++ resolved
@@ -59,50 +59,8 @@
 add_executable(run "test/main.cpp")
 target_link_libraries(run mylib)
 
-<<<<<<< HEAD
-=======
-
-find_package(catkin COMPONENTS
-        sapien_ros_utils
-        roslaunch
-        message_generation
-        moveit_core
-        moveit_ros_planning
-        actionlib
-        actionlib_msgs
-        roscpp)
-
-
-include_directories(${Boost_INCLUDE_DIRS} ${catkin_INCLUDE_DIRS} "robot")
-
-if (catkin_INCLUDE_DIRS)
-    #    catkin_package(
-    #            LIBRARIES
-    #            INCLUDE_DIRS
-    #            CATKIN_DEPENDS
-    #    )
-    set(CMAKE_RUNTIME_OUTPUT_DIRECTORY ${PROJECT_SOURCE_DIR}/cmake-build-debug)
-endif ()
-
-add_library(robot_lib
-        robot/joint_trajectory_controller.cpp
-        robot/cartesian_velocity_controller.cpp
-        robot/velocity_control_service.cpp
-        robot/joint_pub_node.cpp
-        robot/controller_manger.cpp
-        )
-target_link_libraries(robot_lib mylib ${catkin_LIBRARIES})
-add_executable(robot robot/test/robot.cpp)
-target_link_libraries(robot robot_lib)
-# add_executable(grasp robot/test/grasp.cpp)
-# target_link_libraries(grasp robot_lib)
-
->>>>>>> 80008fb7
 add_executable(ps3 test/ps3.cpp)
 target_link_libraries(ps3 mylib)
-
-add_executable(ant test/ant.cpp)
-target_link_libraries(ant mylib)
 
 pybind11_add_module(sapyen "python/pybind.cpp")
 target_link_libraries(sapyen PRIVATE mylib)
@@ -110,41 +68,41 @@
 # Below are the ROS specified content
 set(SUPPORTED_ROS_VERSION "melodic" "kinetic" "lunar")
 set(OLD_ROS_VERSION "indigo" "jade" "hydro")
-list(FIND SUPPORTED_ROS_VERSION $ENV{ROS_DISTRO} _index)
-if (_index GREATER -1)
+
+if ($ENV{ROS_DISTRO})
+  list(FIND SUPPORTED_ROS_VERSION $ENV{ROS_DISTRO} _index)
+  if (_index GREATER -1)
     message("Your ROS Distribution is $ENV{ROS_DISTRO}")
     find_package(catkin REQUIRED COMPONENTS
-            sapien_ros_utils
-            roslaunch
-            moveit_core
-            moveit_ros_planning
-            actionlib
-            actionlib_msgs
-            roscpp)
+      sapien_ros_utils
+      roslaunch
+      moveit_core
+      moveit_ros_planning
+      actionlib
+      actionlib_msgs
+      roscpp)
+
 
     include_directories(${catkin_INCLUDE_DIRS} "robot")
 
     add_library(robot_lib
-            robot/joint_trajectory_controller.cpp
-            robot/cartesian_velocity_controller.cpp
-            robot/velocity_control_service.cpp
-            robot/joint_pub_node.cpp
-            robot/controller_manger.cpp
-            )
+      robot/joint_trajectory_controller.cpp
+      robot/cartesian_velocity_controller.cpp
+      robot/velocity_control_service.cpp
+      robot/joint_pub_node.cpp
+      robot/controller_manger.cpp
+      )
     target_link_libraries(robot_lib mylib ${catkin_LIBRARIES})
     add_executable(robot robot/test/robot.cpp)
     target_link_libraries(robot robot_lib)
     add_executable(grasp robot/test/grasp.cpp)
     target_link_libraries(grasp robot_lib)
-    add_executable(movo_ps3 robot/example/movo_ps3.cpp)
-    target_link_libraries(movo_ps3 robot_lib)
-elseif($ENV{ROS_DISTRO} IN_LIST OLD_ROS_VERSION)
+    add_executable(ant test/ant.cpp)
+    target_link_libraries(ant mylib)
+    message("ROS not installed")
+  elseif($ENV{ROS_DISTRO} IN_LIST OLD_ROS_VERSION)
     message("Your ROS version not supported. Please update to kinetic or above.")
-endif ()
-
-
-
-
-
-
-
+  endif ()
+else()
+  message(WARNING "No ROS Found")
+endif()