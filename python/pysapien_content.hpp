#pragma once
// #include "utils/torch_tensor.hpp"
#include "utils/dlpack_tensor.hpp"

#include "renderer/optifuser_controller.h"
#include "renderer/optifuser_renderer.h"

#include <pybind11/eigen.h>
#include <pybind11/functional.h>
#include <pybind11/numpy.h>
#include <pybind11/operators.h>
#include <pybind11/pybind11.h>
#include <pybind11/stl.h>

#include "actor_builder.h"
#include "renderer/render_interface.h"
#include "sapien_actor.h"
#include "sapien_actor_base.h"
#include "sapien_contact.h"
#include "sapien_drive.h"
#include "sapien_material.h"
#include "sapien_scene.h"
#include "simulation.h"

#include "articulation/articulation_builder.h"
#include "articulation/sapien_articulation.h"
#include "articulation/sapien_articulation_base.h"
#include "articulation/sapien_joint.h"
#include "articulation/sapien_kinematic_articulation.h"
#include "articulation/sapien_kinematic_joint.h"
#include "articulation/sapien_link.h"
#include "articulation/urdf_loader.h"
#include "event_system/event_system.h"

#include "renderer/svulkan2_renderer.h"
#include "renderer/svulkan2_window.h"

#ifdef _USE_PINOCCHIO
#include "articulation/pinocchio_model.h"
#endif

#include "utils/pose.hpp"

using namespace sapien;
namespace py = pybind11;

URDF::URDFConfig parseURDFConfig(py::dict &dict) {
  URDF::URDFConfig config;
  if (dict.contains("material")) {
    config.material = dict["material"].cast<std::shared_ptr<SPhysicalMaterial>>();
  }
  if (dict.contains("density")) {
    config.density = dict["density"].cast<float>();
  }
  if (dict.contains("link")) {

    auto linkDict = dict["link"].cast<py::dict>();
    for (auto kv : linkDict) {
      auto name = kv.first.cast<std::string>();
      auto dict2 = kv.second.cast<py::dict>();
      if (dict2.contains("material")) {
        config.link[name].material = dict2["material"].cast<std::shared_ptr<SPhysicalMaterial>>();
      } else {
        config.link[name].material = config.material;
      }
      if (dict2.contains("density")) {
        config.link[name].density = dict2["density"].cast<float>();
      } else {
        config.link[name].density = config.density;
      }
      if (dict2.contains("patch_radius")) {
        config.link[name].patchRadius = dict2["patch_radius"].cast<float>();
      }
      if (dict2.contains("min_patch_radius")) {
        config.link[name].minPatchRadius = dict2["min_patch_radius"].cast<float>();
      }
      if (dict2.contains("shape")) {
        throw std::runtime_error("Please use collision rather than shape!");
      }
      if (dict2.contains("collision")) {
        auto shapeDict = dict2["collision"].cast<py::dict>();
        for (auto kv2 : shapeDict) {
          auto idx = kv2.first.cast<int>();
          auto dict3 = kv2.second.cast<py::dict>();

          if (dict3.contains("material")) {
            config.link[name].shape[idx].material =
                dict3["material"].cast<std::shared_ptr<SPhysicalMaterial>>();
          } else {
            config.link[name].shape[idx].material = config.link[name].material;
          }
          if (dict3.contains("density")) {
            config.link[name].shape[idx].density = dict3["density"].cast<float>();
          } else {
            config.link[name].shape[idx].density = config.link[name].density;
          }
          if (dict3.contains("patch_radius")) {
            config.link[name].shape[idx].patchRadius = dict3["patch_radius"].cast<float>();
          } else {
            config.link[name].shape[idx].patchRadius = config.link[name].patchRadius;
          }
          if (dict3.contains("min_patch_radius")) {
            config.link[name].shape[idx].minPatchRadius = dict3["min_patch_radius"].cast<float>();
          } else {
            config.link[name].shape[idx].minPatchRadius = config.link[name].minPatchRadius;
          }
        }
      }
    }
  }
  return config;
}

PxVec3 array2vec3(const py::array_t<PxReal> &arr) { return {arr.at(0), arr.at(1), arr.at(2)}; }

template <typename T> py::array_t<T> make_array(std::vector<T> const &values) {
  return py::array_t(values.size(), values.data());
}

py::array_t<PxReal> vec32array(PxVec3 const &vec) {
  std::vector<PxReal> v = {vec.x, vec.y, vec.z};
  return make_array(v);
}

py::array_t<PxReal> mat42array(glm::mat4 const &mat) {
  float arr[] = {mat[0][0], mat[1][0], mat[2][0], mat[3][0], mat[0][1], mat[1][1],
                 mat[2][1], mat[3][1], mat[0][2], mat[1][2], mat[2][2], mat[3][2],
                 mat[0][3], mat[1][3], mat[2][3], mat[3][3]};
  return py::array_t<PxReal>({4, 4}, arr);
}

#define DEPRECATE_WARN(OLD, NEW)                                                                  \
  PyErr_WarnEx(PyExc_DeprecationWarning, #OLD " is deprecated, use " #NEW " instead.", 1)

void buildSapien(py::module &m) {
  m.doc() = "SAPIEN core module";

  // collision geometry and shape
  auto PyGeometry = py::class_<SGeometry>(m, "CollisionGeometry");
  auto PyBoxGeometry = py::class_<SBoxGeometry, SGeometry>(m, "BoxGeometry");
  auto PySphereGeometry = py::class_<SSphereGeometry, SGeometry>(m, "SphereGeometry");
  auto PyCapsuleGeometry = py::class_<SCapsuleGeometry, SGeometry>(m, "CapsuleGeometry");
  auto PyPlaneGeometry = py::class_<SPlaneGeometry, SGeometry>(m, "PlaneGeometry");
  auto PyConvexMeshGeometry = py::class_<SConvexMeshGeometry, SGeometry>(m, "ConvexMeshGeometry");
  // auto PyShape = py::class_<SShape>(m, "CollisionShape");
  auto PyCollisionShape = py::class_<SCollisionShape>(m, "CollisionShape");

  auto PyURDFLoader = py::class_<URDF::URDFLoader>(m, "URDFLoader");
  auto PyPhysicalMaterial =
      py::class_<SPhysicalMaterial, std::shared_ptr<SPhysicalMaterial>>(m, "PhysicalMaterial");
  auto PyPose = py::class_<PxTransform>(m, "Pose");
  auto PyRenderMaterial =
      py::class_<Renderer::IPxrMaterial, std::shared_ptr<Renderer::IPxrMaterial>>(
          m, "RenderMaterial");
  auto PyOptifuserMaterial =
      py::class_<Renderer::PxrMaterial, Renderer::IPxrMaterial,
                 std::shared_ptr<Renderer::PxrMaterial>>(m, "OptifuserMaterial");
  auto PyRenderer = py::class_<Renderer::IPxrRenderer, std::shared_ptr<Renderer::IPxrRenderer>>(
      m, "IPxrRenderer");
  auto PyRenderScene = py::class_<Renderer::IPxrScene>(m, "RenderScene");
  auto PyRenderBody = py::class_<Renderer::IPxrRigidbody>(m, "RenderBody");
  auto PyISensor = py::class_<Renderer::ISensor>(m, "ISensor");
  auto PyICamera = py::class_<Renderer::ICamera, Renderer::ISensor>(m, "ICamera");

  auto PyOptifuserRenderer =
      py::class_<Renderer::OptifuserRenderer, Renderer::IPxrRenderer,
                 std::shared_ptr<Renderer::OptifuserRenderer>>(m, "OptifuserRenderer");
  auto PyOptifuserConfig = py::class_<Renderer::OptifuserConfig>(m, "OptifuserConfig");
  auto PyInput = py::class_<Optifuser::Input>(m, "Input");
  auto PyOptifuserController = py::class_<Renderer::OptifuserController>(m, "OptifuserController");
  auto PyCameraSpec = py::class_<Optifuser::CameraSpec>(m, "CameraSpec");
  auto PyOptifuserCamera =
      py::class_<Renderer::OptifuserCamera, Renderer::ICamera>(m, "OptifuserCamera");

  auto PyEngine = py::class_<Simulation, std::shared_ptr<Simulation>>(m, "Engine");
  auto PySceneConfig = py::class_<SceneConfig>(m, "SceneConfig");
  auto PyScene = py::class_<SScene>(m, "Scene");
  auto PyDrive = py::class_<SDrive>(m, "Drive");
  auto PyActorBase = py::class_<SActorBase>(m, "ActorBase");
  auto PyActorDynamicBase = py::class_<SActorDynamicBase, SActorBase>(m, "ActorDynamicBase");
  auto PyActorStatic = py::class_<SActorStatic, SActorBase>(m, "ActorStatic");
  auto PyActor = py::class_<SActor, SActorDynamicBase>(m, "Actor");
  auto PyLinkBase = py::class_<SLinkBase, SActorDynamicBase>(m, "LinkBase");
  auto PyLink = py::class_<SLink, SLinkBase>(m, "Link");
  auto PyKinematicLink = py::class_<SKLink, SLinkBase>(m, "KinematicLink");
  auto PyJointBase = py::class_<SJointBase>(m, "JointBase");
  auto PyJoint = py::class_<SJoint, SJointBase>(m, "Joint");
  py::class_<SKJoint, SJointBase>(m, "KinematicJoint");
  py::class_<SKJointFixed, SKJoint>(m, "KinematicJointFixed");
  py::class_<SKJointSingleDof, SKJoint>(m, "KinematicJointSingleDof");
  py::class_<SKJointPrismatic, SKJointSingleDof>(m, "KinematicJointPrismatic");
  py::class_<SKJointRevolute, SKJointSingleDof>(m, "KinematicJointRevolute");
  auto PyArticulationBase = py::class_<SArticulationBase>(m, "ArticulationBase");
  auto PyArticulationDrivable =
      py::class_<SArticulationDrivable, SArticulationBase>(m, "ArticulationDrivable");
  auto PyArticulation = py::class_<SArticulation, SArticulationDrivable>(m, "Articulation");
  py::class_<SKArticulation, SArticulationDrivable>(m, "KinematicArticulation");
  auto PyContact = py::class_<SContact>(m, "Contact");
  auto PyTrigger = py::class_<STrigger>(m, "Trigger");
  auto PyContactPoint = py::class_<SContactPoint>(m, "ContactPoint");

  auto PyActorBuilder = py::class_<ActorBuilder>(m, "ActorBuilder");
  auto PyShapeRecord = py::class_<ActorBuilder::ShapeRecord>(m, "ShapeRecord");
  auto PyVisualRecord = py::class_<ActorBuilder::VisualRecord>(m, "VisualRecord");
  auto PyLinkBuilder = py::class_<LinkBuilder, ActorBuilder>(m, "LinkBuilder");
  auto PyJointRecord = py::class_<LinkBuilder::JointRecord>(m, "JointRecord");
  auto PyArticulationBuilder = py::class_<ArticulationBuilder>(m, "ArticulationBuilder");

  auto PyRenderShape = py::class_<Renderer::RenderShape>(m, "RenderShape");
  auto PyRenderMeshGeometry = py::class_<Renderer::RenderMeshGeometry>(m, "RenderGeometry");

  auto PySubscription = py::class_<Subscription>(m, "Subscription");

#ifdef _USE_PINOCCHIO
  auto PyPinocchioModel = py::class_<PinocchioModel>(m, "PinocchioModel");
#endif

  auto PyVulkanRigidbody =
      py::class_<Renderer::SVulkan2Rigidbody, Renderer::IPxrRigidbody>(m, "VulkanRigidbody");
  auto PyVulkanRenderer =
      py::class_<Renderer::SVulkan2Renderer, Renderer::IPxrRenderer,
                 std::shared_ptr<Renderer::SVulkan2Renderer>>(m, "VulkanRenderer");
  auto PyVulkanMaterial =
      py::class_<Renderer::SVulkan2Material, Renderer::IPxrMaterial,
                 std::shared_ptr<Renderer::SVulkan2Material>>(m, "VulkanMaterial");
  auto PyVulkanCamera = py::class_<Renderer::SVulkan2Camera, Renderer::ICamera>(m, "VulkanCamera");
  auto PyVulkanWindow = py::class_<Renderer::SVulkan2Window>(m, "VulkanWindow");
  auto PyVulkanScene = py::class_<Renderer::SVulkan2Scene, Renderer::IPxrScene>(m, "VulkanScene");

  auto PyLight = py::class_<Renderer::ILight>(m, "Light");
  auto PyPointLight = py::class_<Renderer::IPointLight, Renderer::ILight>(m, "PointLight");
  auto PyDirectionalLight =
      py::class_<Renderer::IDirectionalLight, Renderer::ILight>(m, "DirectionalLight");
  auto PySpotLight = py::class_<Renderer::ISpotLight, Renderer::ILight>(m, "SpotLight");
  auto PyVulkanPointLight =
      py::class_<Renderer::SVulkan2PointLight, Renderer::IPointLight>(m, "VulkanPointLight");
  auto PyVulkanDirectionalLight =
      py::class_<Renderer::SVulkan2DirectionalLight, Renderer::IDirectionalLight>(
          m, "VulkanDirectionalLight");
  auto PyVulkanSpotLight =
      py::class_<Renderer::SVulkan2SpotLight, Renderer::ISpotLight>(m, "VulkanSpotLight");

  //======== Internal ========//

  PyPhysicalMaterial
      .def_property_readonly("static_friction", &SPhysicalMaterial::getStaticFriction)
      .def_property_readonly("dynamic_friction", &SPhysicalMaterial::getDynamicFriction)
      .def_property_readonly("restitution", &SPhysicalMaterial::getRestitution)
      .def("get_static_friction", &SPhysicalMaterial::getStaticFriction)
      .def("get_dynamic_friction", &SPhysicalMaterial::getDynamicFriction)
      .def("get_restitution", &SPhysicalMaterial::getRestitution)
      .def("set_static_friction", &SPhysicalMaterial::setStaticFriction, py::arg("coef"))
      .def("set_dynamic_friction", &SPhysicalMaterial::setDynamicFriction, py::arg("coef"))
      .def("set_restitution", &SPhysicalMaterial::setRestitution, py::arg("coef"));

  PyPose
      .def(py::init([](py::array_t<PxReal> p, py::array_t<PxReal> q) {
             return new PxTransform({p.at(0), p.at(1), p.at(2)},
                                    {q.at(1), q.at(2), q.at(3), q.at(0)});
           }),
           py::return_value_policy::automatic, py::arg("p") = make_array<float>({0, 0, 0}),
           py::arg("q") = make_array<float>({1, 0, 0, 0}))
      .def_static("from_transformation_matrix", &utils::fromTransFormationMatrix,
                  py::return_value_policy::automatic, py::arg("mat44"))
      .def("to_transformation_matrix", &utils::toTransformationMatrix)
      .def_property_readonly(
          "p", [](PxTransform &t) { return Eigen::Matrix<PxReal, 3, 1>(t.p.x, t.p.y, t.p.z); })
      .def_property_readonly(
          "q",
          [](PxTransform &t) { return Eigen::Matrix<PxReal, 4, 1>(t.q.w, t.q.x, t.q.y, t.q.z); })
      .def("inv", &PxTransform::getInverse)
      .def("__repr__", &utils::poseRepresentation)
      .def("transform", [](PxTransform &t, PxTransform &src) { return t.transform(src); })
      .def(
          "set_p", [](PxTransform &t, const py::array_t<PxReal> &arr) { t.p = array2vec3(arr); },
          py::arg("p"))
      .def(
          "set_q",
          [](PxTransform &t, const py::array_t<PxReal> &arr) {
            t.q = {arr.at(1), arr.at(2), arr.at(3), arr.at(0)}; // NOTE: wxyz to xyzw
          },
          py::arg("q"))
      .def("set_rotation",
           [](PxTransform &t, const py::array_t<PxReal> &rotation) {
             assert(rotation.size() == 9 && rotation.shape()[0] == 3);
             auto um = rotation.unchecked<2>();
             float w = 0.5 * std::sqrt(1.0 + um(0, 0) + um(1, 1) + um(2, 2));
             float over_w = 0.25 / w;
             float x = um(2, 1) - um(1, 2) * over_w;
             float y = um(0, 2) - um(2, 0) * over_w;
             float z = um(1, 0) - um(0, 1) * over_w;
             t.q = {x, y, z, w};
           })
      .def(py::self * py::self);

  //======== Geometry ========//

  PyBoxGeometry.def_property_readonly("half_lengths",
                                      [](SBoxGeometry &g) { return vec32array(g.halfLengths); });
  PySphereGeometry.def_readonly("radius", &SSphereGeometry::radius);
  PyCapsuleGeometry.def_readonly("radius", &SCapsuleGeometry::radius)
      .def_readonly("half_length", &SCapsuleGeometry::halfLength);
  PyConvexMeshGeometry
      .def_property_readonly("scale", [](SConvexMeshGeometry &g) { return vec32array(g.scale); })
      .def_property_readonly(
          "rotation",
          [](SConvexMeshGeometry &g) {
            return make_array<PxReal>({g.rotation.w, g.rotation.x, g.rotation.y, g.rotation.z});
          })
      .def_property_readonly("vertices",
                             [](SConvexMeshGeometry &g) {
                               int nRows = g.vertices.size() / 3;
                               int nCols = 3;
                               return py::array_t<PxReal>({nRows, nCols},
                                                          {sizeof(PxReal) * nCols, sizeof(PxReal)},
                                                          g.vertices.data());
                             })
      .def_property_readonly(
          "indices", [](SConvexMeshGeometry &g) { return make_array<uint32_t>(g.indices); });

  PyCollisionShape
      .def_property_readonly("actor", &SCollisionShape::getActor,
                             py::return_value_policy::reference)

      .def("get_collision_groups", &SCollisionShape::getCollisionGroups)
      .def("set_collision_groups", &SCollisionShape::setCollisionGroups, py::arg("group0"),
           py::arg("group1"), py::arg("group2"), py::arg("group3"))
      .def_property("rest_offset", &SCollisionShape::getRestOffset,
                    &SCollisionShape::setRestOffset)
      .def_property("contact_offset", &SCollisionShape::getContactOffset,
                    &SCollisionShape::setContactOffset)
      .def_property("patch_radius", &SCollisionShape::getTorsionalPatchRadius,
                    &SCollisionShape::setTorsionalPatchRadius)
      .def_property("min_patch_radius", &SCollisionShape::getMinTorsionalPatchRadius,
                    &SCollisionShape::setMinTorsionalPatchRadius)
      .def_property("is_trigger", &SCollisionShape::isTrigger, &SCollisionShape::setIsTrigger)
      .def("get_local_pose", &SCollisionShape::getLocalPose)
      .def("set_local_pose", &SCollisionShape::setLocalPose, py::arg("pose"))
      .def("set_physical_material", &SCollisionShape::setPhysicalMaterial, py::arg("material"))
      .def("get_physical_material", &SCollisionShape::getPhysicalMaterial)

      .def_property_readonly("type", &SCollisionShape::getType)
      .def_property_readonly("geometry", &SCollisionShape::getGeometry);

  //======== Render Interface ========//
  PyRenderMaterial
      .def(
          "set_base_color",
          [](Renderer::IPxrMaterial &mat, py::array_t<float> color) {
            mat.setBaseColor({color.at(0), color.at(1), color.at(2), color.at(3)});
          },
          py::arg("rgba"))
      .def("set_specular", &Renderer::IPxrMaterial::setSpecular, py::arg("specular"))
      .def("set_metallic", &Renderer::IPxrMaterial::setMetallic, py::arg("metallic"))
      .def("set_roughness", &Renderer::IPxrMaterial::setRoughness, py::arg("roughness"));

  //     // TODO: implement those together with UV
  //     // .def_readwrite("color_texture", &Renderer::PxrMaterial::color_texture)
  //     // .def_readwrite("specular_texture", &Renderer::PxrMaterial::specular_texture)
  //     // .def_readwrite("normal_texture", &Renderer::PxrMaterial::normal_texture)
  //     ;

  PyVulkanMaterial
      .def_property_readonly("base_color",
                             [](Renderer::SVulkan2Material &mat) {
                               auto color = mat.getMaterial()->getBaseColor();
                               return py::array_t<float>(4, &color[0]);
                             })
      .def_property_readonly(
          "specular",
          [](Renderer::SVulkan2Material &mat) { return mat.getMaterial()->getFresnel(); })
      .def_property_readonly(
          "metallic",
          [](Renderer::SVulkan2Material &mat) { return mat.getMaterial()->getMetallic(); })
      .def_property_readonly("roughness", [](Renderer::SVulkan2Material &mat) {
        return mat.getMaterial()->getRoughness();
      });

  PyISensor.def("set_initial_pose", &Renderer::ISensor::setInitialPose, py::arg("pose"))
      .def("get_pose", &Renderer::ISensor::getPose)
      .def("set_pose", &Renderer::ISensor::setPose, py::arg("pose"));

  PyICamera.def("get_name", &Renderer::ICamera::getName)
      .def("get_width", &Renderer::ICamera::getWidth)
      .def("get_height", &Renderer::ICamera::getHeight)
      .def("get_fovy", &Renderer::ICamera::getFovy)
      .def("get_near", &Renderer::ICamera::getNear)
      .def("get_far", &Renderer::ICamera::getFar)
      .def("take_picture", &Renderer::ICamera::takePicture)
      .def("get_color_rgba",
           [](Renderer::ICamera &cam) {
             return py::array_t<float>(
                 {static_cast<int>(cam.getHeight()), static_cast<int>(cam.getWidth()), 4},
                 cam.getColorRGBA().data());
           })
      .def("get_albedo_rgba",
           [](Renderer::ICamera &cam) {
             return py::array_t<float>(
                 {static_cast<int>(cam.getHeight()), static_cast<int>(cam.getWidth()), 4},
                 cam.getAlbedoRGBA().data());
           })
      .def("get_normal_rgba",
           [](Renderer::ICamera &cam) {
             return py::array_t<float>(
                 {static_cast<int>(cam.getHeight()), static_cast<int>(cam.getWidth()), 4},
                 cam.getNormalRGBA().data());
           })
      .def("get_depth",
           [](Renderer::ICamera &cam) {
             return py::array_t<float>(
                 {static_cast<int>(cam.getHeight()), static_cast<int>(cam.getWidth())},
                 cam.getDepth().data());
           })
      .def("get_segmentation",
           [](Renderer::ICamera &cam) {
             return py::array_t<int>(
                 {static_cast<int>(cam.getHeight()), static_cast<int>(cam.getWidth())},
                 cam.getSegmentation().data());
           })
      .def("get_obj_segmentation", [](Renderer::ICamera &cam) {
        return py::array_t<int>(
            {static_cast<int>(cam.getHeight()), static_cast<int>(cam.getWidth())},
            cam.getObjSegmentation().data());
      });

  PyOptifuserConfig.def(py::init<>())
      .def_readwrite("use_shadow", &Renderer::OptifuserConfig::useShadow)
      .def_readwrite("use_ao", &Renderer::OptifuserConfig::useAo)
      .def_readwrite("shadow_map_size", &Renderer::OptifuserConfig::shadowMapSize)
      .def_readwrite("shadow_frustum_size", &Renderer::OptifuserConfig::shadowFrustumSize);

  PyOptifuserRenderer
      .def("enable_global_axes", &Renderer::OptifuserRenderer::enableGlobalAxes,
           py::arg("enable") = true)
      .def_static("set_default_shader_config", Renderer::OptifuserRenderer::setDefaultShaderConfig,
                  py::arg("glsl_dir"), py::arg("glsl_version"))
#ifdef _USE_OPTIX
      .def_static("set_optix_config", Renderer::OptifuserRenderer::setOptixConfig,
                  py::arg("ptx_dir"))
#endif
      .def(py::init<std::string const &, std::string const &, Renderer::OptifuserConfig const &>(),
           py::arg("glsl_dir") = "", py::arg("glsl_version") = "",
           py::arg("config") = Renderer::OptifuserConfig())
      .def("set_log_level", &Renderer::OptifuserRenderer::setLogLevel, py::arg("level"));

  PyInput.def("get_key_state", &Optifuser::Input::getKeyState)
      .def("get_key_down", &Optifuser::Input::getKeyDown)
      .def("get_key_mods", &Optifuser::Input::getKeyMods);

  PyOptifuserController.def(py::init<Renderer::OptifuserRenderer *>(), py::arg("renderer"))
      .def("show_window", &Renderer::OptifuserController::showWindow)
      .def("hide_window", &Renderer::OptifuserController::hideWindow)
      .def("set_current_scene", &Renderer::OptifuserController::setCurrentScene, py::arg("scene"))
      .def("render", &Renderer::OptifuserController::render)
      .def("set_camera_position", &Renderer::OptifuserController::setCameraPosition, py::arg("x"),
           py::arg("y"), py::arg("z"))
      .def("set_camera_rotation", &Renderer::OptifuserController::setCameraRotation,
           py::arg("yaw"), py::arg("pitch"))
      .def("get_camera_pose", &Renderer::OptifuserController::getCameraPose)
      .def("focus", &Renderer::OptifuserController::focus, py::arg("actor"))
      .def_property_readonly("should_quit", &Renderer::OptifuserController::shouldQuit)
      .def_property_readonly(
          "input", [](Renderer::OptifuserController &) { return Optifuser::getInput(); },
          py::return_value_policy::reference)
      .def("get_selected_actor", &Renderer::OptifuserController::getSelectedActor,
           py::return_value_policy::reference);

  PyCameraSpec.def_readwrite("name", &Optifuser::CameraSpec::name)
      .def(
          "set_position",
          [](Optifuser::CameraSpec &c, const py::array_t<PxReal> &arr) {
            c.position = {arr.at(0), arr.at(1), arr.at(2)};
          },
          py::arg("position"))
      .def(
          "set_rotation",
          [](Optifuser::CameraSpec &c, const py::array_t<PxReal> &arr) {
            c.setRotation({arr.at(0), arr.at(1), arr.at(2), arr.at(3)});
          },
          py::arg("rotation"))
      .def_property_readonly(
          "position",
          [](Optifuser::CameraSpec &c) { return py::array_t<PxReal>(3, (float *)(&c.position)); })
      .def_property_readonly("rotation",
                             [](Optifuser::CameraSpec &c) {
                               auto rot = c.getRotation();
                               return make_array<float>({rot.w, rot.x, rot.y, rot.z});
                             })
      .def_readwrite("near", &Optifuser::CameraSpec::near)
      .def_readwrite("far", &Optifuser::CameraSpec::far)
      .def_readwrite("aspect", &Optifuser::CameraSpec::aspect)
      .def(
          "lookAt",
          [](Optifuser::CameraSpec &c, const py::array_t<PxReal> &dir,
             const py::array_t<PxReal> &up) {
            c.lookAt({dir.at(0), dir.at(1), dir.at(2)}, {up.at(0), up.at(1), up.at(2)});
          },
          py::arg("direction"), py::arg("up"))
      .def("get_model_matrix",
           [](Optifuser::CameraSpec &c) { return mat42array(c.getModelMat()); })
      .def("get_projection_matrix",
           [](Optifuser::CameraSpec &c) { return mat42array(c.getProjectionMat()); });

  PyOptifuserCamera
      .def("get_camera_matrix",
           [](Renderer::OptifuserCamera &c) { return mat42array(c.getCameraMatrix()); })
      .def("get_model_matrix",
           [](Renderer::OptifuserCamera &c) { return mat42array(c.mCameraSpec->getModelMat()); })
      .def("get_projection_matrix",
           [](Renderer::OptifuserCamera &c) {
             return mat42array(c.mCameraSpec->getProjectionMat());
           })
      .def("set_mode_orthographic", &Renderer::OptifuserCamera::changeModeToOrthographic,
           py::arg("scaling") = 1.f)
      .def("set_mode_perspective", &Renderer::OptifuserCamera::changeModeToPerspective,
           py::arg("fovy") = glm::radians(35.f))
      .def("get_custom_rgba",
           [](Renderer::OptifuserCamera &c) {
             return py::array_t<float>(
                 {static_cast<int>(c.getHeight()), static_cast<int>(c.getWidth()), 4},
                 c.getCustomRGBA().data());
           })
#ifdef _USE_OPTIX
      .def(
          "take_raytraced_picture",
          [](Renderer::OptifuserCamera &cam, uint32_t samplesPerPixel, uint32_t reflectionCount,
             bool denoise) {
            return py::array_t<PxReal>(
                {static_cast<int>(cam.getHeight()), static_cast<int>(cam.getWidth()), 4},
                cam.takeRaytracedPicture(samplesPerPixel, reflectionCount, denoise).data());
          },
          py::arg("samples_per_pixel") = 128, py::arg("reflection_count") = 4,
          py::arg("use_denoiser") = true)
#endif
      ;

  PySceneConfig.def(py::init<>())
      .def_readwrite("gravity", &SceneConfig::gravity)
      .def_readwrite("default_static_friction", &SceneConfig::static_friction)
      .def_readwrite("default_dynamic_friction", &SceneConfig::dynamic_friction)
      .def_readwrite("default_restitution", &SceneConfig::restitution)
      .def_readwrite("bounce_threshold", &SceneConfig::bounceThreshold)
      .def_readwrite("sleep_threshold", &SceneConfig::sleepThreshold)
      .def_readwrite("contact_offset", &SceneConfig::contactOffset)
      .def_readwrite("solver_iterations", &SceneConfig::solverIterations)
      .def_readwrite("solver_velocity_iterations", &SceneConfig::solverVelocityIterations)
      .def_readwrite("enable_pcm", &SceneConfig::enablePCM)
      .def_readwrite("enable_tgs", &SceneConfig::enableTGS)
      .def_readwrite("enable_ccd", &SceneConfig::enableCCD)
      .def_readwrite("enable_enhanced_determinism", &SceneConfig::enableEnhancedDeterminism)
      .def_readwrite("enable_friction_every_iteration", &SceneConfig::enableFrictionEveryIteration)
      .def_readwrite("enable_adaptive_force", &SceneConfig::enableAdaptiveForce)
      .def("__repr__", [](SceneConfig &) { return "SceneConfig()"; });

  //======== Simulation ========//
  PyEngine
      .def(py::init([](uint32_t nthread, PxReal toleranceLength, PxReal toleranceSpeed) {
             return Simulation::getInstance(nthread, toleranceLength, toleranceSpeed);
           }),
           py::arg("thread_count") = 0, py::arg("tolerance_length") = 0.1f,
           py::arg("tolerance_speed") = 0.2f)
      .def("create_scene", &Simulation::createScene, py::arg("config") = SceneConfig())
      .def_property("renderer", &Simulation::getRenderer, &Simulation::setRenderer)
      .def("get_renderer", &Simulation::getRenderer)
      .def("set_renderer", &Simulation::setRenderer, py::arg("renderer"))
      .def("set_log_level", &Simulation::setLogLevel, py::arg("level"))
      .def("create_physical_material", &Simulation::createPhysicalMaterial,
           py::arg("static_friction"), py::arg("dynamic_friction"), py::arg("restitution"));

  PyScene.def_property_readonly("name", &SScene::getName)
      .def_property_readonly("engine", &SScene::getSimulation)
      .def("set_timestep", &SScene::setTimestep, py::arg("second"))
      .def("get_timestep", &SScene::getTimestep)
      .def_property("timestep", &SScene::getTimestep, &SScene::setTimestep)
      .def_property("default_physical_material", &SScene::getDefaultMaterial,
                    &SScene::setDefaultMaterial)
      .def("create_actor_builder", &SScene::createActorBuilder)
      .def("create_articulation_builder", &SScene::createArticulationBuilder)
      .def("create_urdf_loader", &SScene::createURDFLoader)
      .def("create_physical_material", &SScene::createPhysicalMaterial, py::arg("static_friction"),
           py::arg("dynamic_friction"), py::arg("restitution"))
      .def("remove_actor", &SScene::removeActor, py::arg("actor"))
      .def("remove_articulation", &SScene::removeArticulation, py::arg("articulation"))
      .def("remove_kinematic_articulation", &SScene::removeKinematicArticulation,
           py::arg("kinematic_articulation"))
      .def("find_actor_by_id", &SScene::findActorById, py::arg("id"),
           py::return_value_policy::reference)
      .def("find_articulation_link_by_link_id", &SScene::findArticulationLinkById, py::arg("id"),
           py::return_value_policy::reference)
      .def("add_mounted_camera", &SScene::addMountedCamera, py::arg("name"), py::arg("actor"),
           py::arg("pose"), py::arg("width"), py::arg("height"), py::arg("fovx"), py::arg("fovy"),
           py::arg("near"), py::arg("far"), py::return_value_policy::reference)
      .def("get_mounted_cameras", &SScene::getMountedCameras, py::return_value_policy::reference)
      .def("get_mounted_actors", &SScene::getMountedActors, py::return_value_policy::reference)
      .def("remove_mounted_camera", &SScene::removeMountedCamera, py::arg("camera"))
      .def("find_mounted_camera", &SScene::findMountedCamera, py::arg("name"),
           py::arg("actor") = nullptr, py::return_value_policy::reference)

      .def("step", &SScene::step)
      .def("step_async", &SScene::stepAsync)
      .def("step_wait", &SScene::stepWait)
      .def("update_render", &SScene::updateRender)
      .def("add_ground", &SScene::addGround, py::arg("altitude"), py::arg("render") = true,
           py::arg("material") = nullptr, py::arg("render_material") = nullptr,
           py::return_value_policy::reference)
      .def("get_contacts", &SScene::getContacts, py::return_value_policy::reference)
      .def("get_all_actors", &SScene::getAllActors, py::return_value_policy::reference)
      .def("get_all_articulations", &SScene::getAllArticulations,
           py::return_value_policy::reference)

      .def(
          "set_shadow_light",
          [](SScene &s, py::array_t<PxReal> const &direction, py::array_t<PxReal> const &color) {
            s.setShadowLight(array2vec3(direction), array2vec3(color));
          },
          py::arg("direction"), py::arg("color"))
      .def(
          "set_ambient_light",
          [](SScene &s, py::array_t<PxReal> const &color) {
            s.setAmbientLight(array2vec3(color));
          },
          py::arg("color"))
      .def(
          "add_point_light",
          [](SScene &s, py::array_t<PxReal> const &position, py::array_t<PxReal> const &color) {
            s.addPointLight(array2vec3(position), array2vec3(color));
          },
          py::arg("position"), py::arg("color"))
      .def(
          "add_directional_light",
          [](SScene &s, py::array_t<PxReal> const &direction, py::array_t<PxReal> const &color) {
            s.addDirectionalLight(array2vec3(direction), array2vec3(color));
          },
          py::arg("direction"), py::arg("color"))

      // drive, constrains, and joints
      .def("create_drive", &SScene::createDrive, py::arg("actor1"), py::arg("pose1"),
           py::arg("actor2"), py::arg("pose2"), py::return_value_policy::reference)
      .def_property_readonly("render_id_to_visual_name", &SScene::findRenderId2VisualName)

      // renderer
      .def("get_render_scene", &SScene::getRendererScene, py::return_value_policy::reference)
      .def("generate_unique_render_id", &SScene::generateUniqueRenderId)
      .def("pack",
           [](SScene &scene) {
             auto data = scene.packScene();
             std::map<std::string, std::map<physx_id_t, std::vector<PxReal>>> output;
             output["actor"] = data.mActorData;
             output["articulation"] = data.mArticulationData;
             output["articulation_drive"] = data.mArticulationDriveData;
             return output;
           })
      .def(
          "unpack",
          [](SScene &scene,
             std::map<std::string, std::map<physx_id_t, std::vector<PxReal>>> const &input) {
            SceneData data;
            auto t1 = input.find("actor");
            auto t2 = input.find("articulation");
            auto t3 = input.find("articulation_drive");
            if (t1 == input.end()) {
              throw std::invalid_argument("unpack missing key: actor");
            }
            if (t2 == input.end()) {
              throw std::invalid_argument("unpack missing key: articulation");
            }
            if (t3 == input.end()) {
              throw std::invalid_argument("unpack missing key: articulation_drive");
            }
            data.mActorData = t1->second;
            data.mArticulationData = t2->second;
            data.mArticulationDriveData = t3->second;
            scene.unpackScene(data);
          },
          py::arg("data"));

  //======= Drive =======//
  PyDrive
      .def("set_properties", &SDrive::setProperties, py::arg("stiffness"), py::arg("damping"),
           py::arg("force_limit") = PX_MAX_F32, py::arg("is_acceleration") = true)
      .def("set_x_properties", &SDrive::setXProperties, py::arg("stiffness"), py::arg("damping"),
           py::arg("force_limit") = PX_MAX_F32, py::arg("is_acceleration") = true)
      .def("set_y_properties", &SDrive::setYProperties, py::arg("stiffness"), py::arg("damping"),
           py::arg("force_limit") = PX_MAX_F32, py::arg("is_acceleration") = true)
      .def("set_z_properties", &SDrive::setZProperties, py::arg("stiffness"), py::arg("damping"),
           py::arg("force_limit") = PX_MAX_F32, py::arg("is_acceleration") = true)
      .def("lock_motion", &SDrive::lockMotion, py::arg("tx"), py::arg("ty"), py::arg("tz"),
           py::arg("rx"), py::arg("ry"), py::arg("rz"))
      .def("set_target", &SDrive::setTarget, py::arg("pose"))
      .def(
          "set_target_velocity",
          [](SDrive &d, py::array_t<PxReal> const &linear, py::array_t<PxReal> const &angular) {
            d.setTargetVelocity(array2vec3(linear), array2vec3(angular));
          },
          py::arg("linear"), py::arg("angular"))
      .def("destroy", &SDrive::destroy);

  //======== Actor ========//
  PyActorBase.def_property("name", &SActorBase::getName, &SActorBase::setName)
      .def("__repr__",
           [](SActorBase &actor) {
             std::ostringstream oss;
             oss << "Actor [" << actor.getName() << "] with id number [" << actor.getId() << "]\n";
             return oss.str();
           })
      .def("get_name", &SActorBase::getName)
      .def("set_name", &SActorBase::setName, py::arg("name"))
      .def_property_readonly("type",
                             [](SActorBase &actor) {
                               switch (actor.getType()) {
                               case EActorType::STATIC:
                                 return "static";
                               case EActorType::KINEMATIC:
                                 return "kinematic";
                               case EActorType::DYNAMIC:
                                 return "dynamic";
                               case EActorType::ARTICULATION_LINK:
                                 return "link";
                               case EActorType::KINEMATIC_ARTICULATION_LINK:
                                 return "kinematic_link";
                               }
                               throw std::runtime_error("actor has invalid type");
                             })

      .def_property_readonly("id", &SActorBase::getId)
      .def("get_id", &SActorBase::getId)
      .def("get_scene", &SActorBase::getScene, py::return_value_policy::reference)
      .def_property_readonly("pose", &SActorBase::getPose)
      .def("get_pose", &SActorBase::getPose)
      .def_property_readonly("col1", &SActorBase::getCollisionGroup1)
      .def_property_readonly("col2", &SActorBase::getCollisionGroup2)
      .def_property_readonly("col3", &SActorBase::getCollisionGroup3)
      .def("get_collision_shapes", &SActorBase::getCollisionShapes,
           py::return_value_policy::reference)
      .def("get_visual_bodies", &SActorBase::getRenderBodies, py::return_value_policy::reference)
      .def("get_collision_visual_bodies", &SActorBase::getCollisionBodies,
           py::return_value_policy::reference)
      .def("render_collision", &SActorBase::renderCollisionBodies, py::arg("render") = true)
      .def("hide_visual", &SActorBase::hideVisual)
      .def("unhide_visual", &SActorBase::unhideVisual)
      .def("is_hiding_visual", &SActorBase::isHidingVisual)
      .def("on_step", &SActorBase::onStep, py::arg("func"))
      .def("on_contact", &SActorBase::onContact, py::arg("func"))
      .def("on_trigger", &SActorBase::onTrigger, py::arg("func"));

  PyActorDynamicBase
      .def_property_readonly("velocity",
                             [](SActorDynamicBase &a) { return vec32array(a.getVelocity()); })
      .def("get_velocity", [](SActorDynamicBase &a) { return vec32array(a.getVelocity()); })
      .def_property_readonly(
          "angular_velocity",
          [](SActorDynamicBase &a) { return vec32array(a.getAngularVelocity()); })
      .def("get_angular_velocity",
           [](SActorDynamicBase &a) { return vec32array(a.getAngularVelocity()); })
      .def_property_readonly("mass", &SActorDynamicBase::getMass)
      .def("get_mass", &SActorDynamicBase::getMass)
      .def_property_readonly("inertia",
                             [](SActorDynamicBase &a) { return vec32array(a.getInertia()); })
      .def("get_inertia", [](SActorDynamicBase &a) { return vec32array(a.getInertia()); })
      .def_property_readonly("cmass_local_pose", &SActorDynamicBase::getCMassLocalPose)
      .def("get_cmass_local_pose", &SActorDynamicBase::getCMassLocalPose)
      .def(
          "add_force_at_point",
          [](SActorDynamicBase &a, py::array_t<PxReal> const &force,
             py::array_t<PxReal> const &point) {
            a.addForceAtPoint(array2vec3(force), array2vec3(point));
          },
          py::arg("force"), py::arg("point"))

      .def(
          "add_force_torque",
          [](SActorDynamicBase &a, py::array_t<PxReal> const &force,
             py::array_t<PxReal> const &torque) {
            a.addForceTorque(array2vec3(force), array2vec3(torque));
          },
          py::arg("force"), py::arg("torque"))
      .def("set_damping", &SActorDynamicBase::setDamping, py::arg("linear"), py::arg("angular"));

  PyActorStatic.def("set_pose", &SActorStatic::setPose, py::arg("pose"))
      .def("pack", &SActorStatic::packData)
      .def("unpack", [](SActorStatic &a, const py::array_t<PxReal> &arr) {
        a.unpackData(std::vector<PxReal>(arr.data(), arr.data() + arr.size()));
      });

  PyActor.def("set_pose", &SActor::setPose, py::arg("pose"))
      .def("set_velocity", [](SActor &a, py::array_t<PxReal> v) { a.setVelocity(array2vec3(v)); })
      .def("set_angular_velocity",
           [](SActor &a, py::array_t<PxReal> v) { a.setAngularVelocity(array2vec3(v)); })
      .def("lock_motion", &SActor::lockMotion, py::arg("x") = true, py::arg("y") = true,
           py::arg("z") = true, py::arg("rx") = true, py::arg("ry") = true, py::arg("rz") = true)
      .def("pack", &SActor::packData)
      .def("unpack",
           [](SActor &a, const py::array_t<PxReal> &arr) {
             a.unpackData(std::vector<PxReal>(arr.data(), arr.data() + arr.size()));
           })
      .def("set_solver_iterations", &SActor::setSolverIterations, py::arg("position"),
           py::arg("velocity") = 1);

  PyLinkBase.def("get_index", &SLinkBase::getIndex)
      .def("get_articulation", &SLinkBase::getArticulation, py::return_value_policy::reference);

  PyLink.def("get_articulation", &SLink::getArticulation, py::return_value_policy::reference);
  PyKinematicLink.def("get_articulation", &SKLink::getArticulation,
                      py::return_value_policy::reference);

  //======== End Actor ========//

  //======== Joint ========//
  PyJointBase.def_property("name", &SJointBase::getName, &SJointBase::setName)
      .def_property_readonly("type",
                             [](SJointBase &joint) {
                               switch (joint.getType()) {
                               case physx::PxArticulationJointType::eFIX:
                                 return "fixed";
                               case physx::PxArticulationJointType::eREVOLUTE:
                                 return "revolute";
                               case physx::PxArticulationJointType::ePRISMATIC:
                                 return "prismatic";
                               case physx::PxArticulationJointType::eUNDEFINED:
                                 return "unknown";
                               default:
                                 return "unknown";
                               }
                             })
      .def("__repr__ ",
           [](SJointBase &joint) {
             std::ostringstream oss;
             oss << "Joint [" << joint.getName() << "] with parent link ["
                 << joint.getParentLink()->getName() << "] and child link ["
                 << joint.getChildLink()->getName() << "]\n";
             return oss.str();
           })
      .def("get_name", &SJointBase::getName)
      .def("set_name", &SJointBase::setName, py::arg("name"))
      .def("get_parent_link", &SJointBase::getParentLink, py::return_value_policy::reference)
      .def("get_child_link", &SJointBase::getChildLink, py::return_value_policy::reference)
      .def("get_dof", &SJointBase::getDof)
      .def("get_pose_in_parent", &SJointBase::getParentPose)
      .def("get_pose_in_child", &SJointBase::getChildPose)
      .def("get_limits",
           [](SJointBase &j) {
             auto limits = j.getLimits();
             return py::array_t<PxReal>({(int)limits.size(), 2},
                                        {sizeof(std::array<PxReal, 2>), sizeof(PxReal)},
                                        reinterpret_cast<PxReal *>(limits.data()));
           })
      .def(
          "set_limits",
          [](SJointBase &j, py::array_t<PxReal> limits) {
            std::vector<std::array<PxReal, 2>> l;
            if (limits.ndim() == 2) {
              if (limits.shape(1) != 2) {
                throw std::runtime_error("Joint limit should have shape [dof, 2]");
              }
              for (uint32_t i = 0; i < limits.size() / 2; ++i) {
                l.push_back({limits.at(i, 0), limits.at(i, 1)});
              }
            }
            j.setLimits(l);
          },
          py::arg("limits"))
      .def_property_readonly("articulation", &SJointBase::getArticulation,
                             py::return_value_policy::reference);

  PyJoint.def("set_friction", &SJoint::setFriction, py::arg("friction"))
      .def_property_readonly("friction", &SJoint::getFriction)
      .def(
          "set_drive_property",
          [](SJoint &joint, float stiffness, float damping, float forceLimit, std::string mode) {
            if (mode != "force" && mode != "acceleration") {
              throw std::runtime_error("drive mode must be either force or acceleration");
            }
            joint.setDriveProperty(stiffness, damping, forceLimit, mode == "force" ? false : true);
          },
          py::arg("stiffness"), py::arg("damping"), py::arg("force_limit") = PX_MAX_F32,
          py::arg("mode") = "force")
      .def_property_readonly("stiffness", &SJoint::getDriveStiffness)
      .def_property_readonly("damping", &SJoint::getDriveDamping)
      .def_property_readonly("force_limit", &SJoint::getDriveForceLimit)
      .def_property_readonly(
          "drive_mode",
          [](SJoint &j) { return j.getDriveIsAcceleration() ? "acceleration" : "force"; })
      .def(
          "set_drive_velocity_target", [](SJoint &j, PxReal v) { j.setDriveVelocityTarget(v); },
          py::arg("velocity"))
      .def("get_drive_velocity_target", [](SJoint &j) { return j.getDriveVelocityTarget(); })
      .def(
          "set_drive_target", [](SJoint &j, PxReal p) { j.setDriveTarget(p); }, py::arg("target"))
      .def("get_drive_target", [](SJoint &j) { return j.getDriveTarget(); })
      // TODO wrapper for array-valued targets
      .def("get_global_pose", &SJoint::getGlobalPose);

  //======== End Joint ========//

  PyArticulationBase.def_property("name", &SArticulationBase::getName, &SArticulationBase::setName)
      .def("get_name", &SArticulationBase::getName)
      .def("set_name", &SArticulationBase::setName, py::arg("name"))
      .def("get_links", &SArticulationBase::getBaseLinks, py::return_value_policy::reference)
      .def("get_joints", &SArticulationBase::getBaseJoints, py::return_value_policy::reference)
      .def_property_readonly("type",
                             [](SArticulationBase &art) {
                               switch (art.getType()) {
                               case EArticulationType::DYNAMIC:
                                 return "dynamic";
                               case EArticulationType::KINEMATIC:
                                 return "kinematic";
                               }
                               throw std::runtime_error("invalid articulation type");
                             })
      .def_property_readonly("dof", &SArticulationBase::dof)
      .def("get_qpos",
           [](SArticulationBase &a) {
             auto qpos = a.getQpos();
             return py::array_t<PxReal>(qpos.size(), qpos.data());
           })
      .def(
          "set_qpos",
          [](SArticulationBase &a, const py::array_t<PxReal> &arr) {
            a.setQpos(std::vector<PxReal>(arr.data(), arr.data() + arr.size()));
          },
          py::arg("qpos"))

      .def("get_qvel",
           [](SArticulationBase &a) {
             auto qvel = a.getQvel();
             return py::array_t<PxReal>(qvel.size(), qvel.data());
           })
      .def(
          "set_qvel",
          [](SArticulationBase &a, const py::array_t<PxReal> &arr) {
            a.setQvel(std::vector<PxReal>(arr.data(), arr.data() + arr.size()));
          },
          py::arg("qvel"))
      .def("get_qacc",
           [](SArticulationBase &a) {
             auto qacc = a.getQacc();
             return py::array_t<PxReal>(qacc.size(), qacc.data());
           })
      .def(
          "set_qacc",
          [](SArticulationBase &a, const py::array_t<PxReal> &arr) {
            a.setQacc(std::vector<PxReal>(arr.data(), arr.data() + arr.size()));
          },
          py::arg("qacc"))
      .def("get_qf",
           [](SArticulationBase &a) {
             auto qf = a.getQf();
             return py::array_t<PxReal>(qf.size(), qf.data());
           })
      .def(
          "set_qf",
          [](SArticulationBase &a, const py::array_t<PxReal> &arr) {
            a.setQf(std::vector<PxReal>(arr.data(), arr.data() + arr.size()));
          },
          py::arg("qf"))

      .def("get_qlimits",
           [](SArticulationBase &a) {
             std::vector<std::array<PxReal, 2>> limits = a.getQlimits();
             return py::array_t<PxReal>({(int)limits.size(), 2},
                                        {sizeof(std::array<PxReal, 2>), sizeof(PxReal)},
                                        reinterpret_cast<PxReal *>(limits.data()));
           })
      .def(
          "set_qlimits",
          [](SArticulationBase &a, py::array_t<PxReal> limits) {
            std::vector<std::array<PxReal, 2>> l;
            if (limits.ndim() == 2) {
              if (limits.shape(1) != 2) {
                throw std::runtime_error("Joint limits should have shape [dof, 2]");
              }
              for (uint32_t i = 0; i < limits.size() / 2; ++i) {
                l.push_back({limits.at(i, 0), limits.at(i, 1)});
              }
            }
            a.setQlimits(l);
          },
          py::arg("qlimits"))

      .def_property_readonly("pose", &SArticulationBase::getRootPose, "same as get_root_pose()")
      .def("get_root_pose", &SArticulationBase::getRootPose)
      .def("get_pose", &SArticulationBase::getRootPose, "same as get_root_pose")

      .def("set_root_pose", &SArticulationBase::setRootPose, py::arg("pose"))
      .def("set_pose", &SArticulationBase::setRootPose, py::arg("pose"), "same as set_root_pose")
#ifdef _USE_PINOCCHIO
      .def("create_pinocchio_model", &SArticulationBase::createPinocchioModel)
#endif
      .def("export_urdf", &SArticulationBase::exportURDF, py::arg("cache_dir") = std::string());

  PyArticulationDrivable
      .def("get_drive_target",
           [](SArticulationDrivable &a) {
             auto target = a.getDriveTarget();
             return py::array_t<PxReal>(target.size(), target.data());
           })
      .def(
          "set_drive_target",
          [](SArticulationDrivable &a, const py::array_t<PxReal> &arr) {
            a.setDriveTarget(std::vector<PxReal>(arr.data(), arr.data() + arr.size()));
          },
          py::arg("drive_target"));

  PyArticulation //.def("get_links", &SArticulation::getSLinks, py::return_value_policy::reference)
                 //.def("get_joints", &SArticulation::getSJoints,
                 // py::return_value_policy::reference)
      .def("get_active_joints", &SArticulation::getActiveJoints,
           py::return_value_policy::reference)
      .def(
          "set_root_velocity",
          [](SArticulation &a, py::array_t<PxReal> v) { a.setRootVelocity(array2vec3(v)); },
          py::arg("vel"))
      .def(
          "set_root_angular_velocity",
          [](SArticulation &a, py::array_t<PxReal> v) { a.setRootAngularVelocity(array2vec3(v)); },
          py::arg("vel"))
      .def(
          "compute_passive_force",
          [](SArticulation &a, bool gravity, bool coriolisAndCentrifugal, bool external) {
            auto force = a.computePassiveForce(gravity, coriolisAndCentrifugal, external);
            return py::array_t<PxReal>(force.size(), force.data());
          },
          py::arg("gravity") = true, py::arg("coriolis_and_centrifugal") = true,
          py::arg("external") = true)
      .def("compute_inverse_dynamics",
           [](SArticulation &a, const py::array_t<PxReal> &arr) {
             assert(arr.size() == a.dof());
             std::vector<PxReal> qacc(arr.data(), arr.data() + a.dof());
             auto qf = a.computeInverseDynamics(qacc);
             return py::array_t<PxReal>(qf.size(), qf.data());
           })
      .def("compute_forward_dynamics",
           [](SArticulation &a, const py::array_t<PxReal> &arr) {
             assert(arr.size() == a.dof());
             std::vector<PxReal> qf(arr.data(), arr.data() + a.dof());
             auto qacc = a.computeForwardDynamics(qf);
             return py::array_t<PxReal>(qacc.size(), qacc.data());
           })
      .def("compute_manipulator_inertia_matrix", &SArticulation::computeManipulatorInertiaMatrix)
      .def("compute_spatial_twist_jacobian", &SArticulation::computeSpatialTwistJacobianMatrix)
      .def("compute_world_cartesian_jacobian", &SArticulation::computeWorldCartesianJacobianMatrix)
      .def("compute_transformation_matrix",
           py::overload_cast<uint32_t, uint32_t>(&SArticulation::computeRelativeTransformation),
           py::arg("source_link_id"), py::arg("target_link_id"))
      .def("compute_adjoint_matrix",
           py::overload_cast<uint32_t, uint32_t>(&SArticulation::computeAdjointMatrix),
           py::arg("source_link_ik"), py::arg("target_link_id"))
      .def("compute_twist_diff_ik", &SArticulation::computeTwistDiffIK, py::arg("spatial_twist"),
           py::arg("commanded_link_id"), py::arg("active_joint_ids") = std::vector<uint32_t>())
      .def("compute_cartesian_diff_ik", &SArticulation::computeCartesianVelocityDiffIK,
           py::arg("world_velocity"), py::arg("commanded_link_id"),
           py::arg("active_joint_ids") = std::vector<uint32_t>())
      .def("pack", &SArticulation::packData)
      .def("unpack", [](SArticulation &a, const py::array_t<PxReal> &arr) {
        a.unpackData(std::vector<PxReal>(arr.data(), arr.data() + arr.size()));
      });

  //======== End Articulation ========//

  PyContact
      .def_property_readonly(
          "actor1", [](SContact &contact) { return contact.actors[0]; },
          py::return_value_policy::reference)
      .def_property_readonly(
          "actor2", [](SContact &contact) { return contact.actors[1]; },
          py::return_value_policy::reference)
      .def_readonly("starts", &SContact::starts)
      .def_readonly("persists", &SContact::persists)
      .def_readonly("ends", &SContact::ends)
      .def_readonly("points", &SContact::points)
      .def("__repr__", [](SContact const &c) {
        std::ostringstream oss;
        oss << "Contact(actor0=" << c.actors[0]->getName() << ", actor1=" << c.actors[1]->getName()
            << ")";
        return oss.str();
      });

  PyTrigger
      .def_property_readonly(
          "actor_trigger", [](STrigger &trigger) { return trigger.triggerActor; },
          py::return_value_policy::reference)
      .def_property_readonly(
          "actor_other", [](STrigger &trigger) { return trigger.otherActor; },
          py::return_value_policy::reference)
      .def_readonly("starts", &STrigger::starts)
      .def_readonly("ends", &STrigger::ends)
      .def("__repr__", [](STrigger const &trigger) {
        std::ostringstream oss;
        oss << "Trigger(actor_trigger=" << trigger.triggerActor->getName()
            << ", actor_other=" << trigger.otherActor->getName() << ")";
        return oss.str();
      });

  PyContactPoint
      .def_property_readonly(
          "position",
          [](SContactPoint &point) {
            return make_array<PxReal>({point.position.x, point.position.y, point.position.z});
          })
      .def_property_readonly(
          "normal",
          [](SContactPoint &point) {
            return make_array<PxReal>({point.normal.x, point.normal.y, point.normal.z});
          })
      .def_property_readonly(
          "impulse",
          [](SContactPoint &point) {
            return make_array<PxReal>({point.impulse.x, point.impulse.y, point.impulse.z});
          })
      .def_readonly("separation", &SContactPoint::separation);

  //======== Builders ========

  PyActorBuilder
      .def(
          "add_collision_from_file",
          [](ActorBuilder &a, std::string const &filename, PxTransform const &pose,
             py::array_t<PxReal> const &scale, std::shared_ptr<SPhysicalMaterial> material,
             PxReal density, PxReal patchRadius, PxReal minPatchRadius, bool isTrigger) {
            a.addConvexShapeFromFile(filename, pose, array2vec3(scale), material, density,
                                     patchRadius, minPatchRadius, isTrigger);
          },
          R"doc(
Add a collision shape from file (see assimp for supported formats).
If the shape in the file is not convex, it will be converted by the PhysX backend.)doc",
          py::arg("filename"), py::arg("pose") = PxTransform(PxIdentity),
          py::arg("scale") = make_array<PxReal>({1, 1, 1}), py::arg("material") = nullptr,
          py::arg("density") = 1000, py::arg("patch_radius") = 0.f,
          py::arg("min_patch_radius") = 0.f, py::arg("is_trigger") = false)
      .def(
          "add_convex_shape_from_file",
          [](ActorBuilder &a, std::string const &filename, PxTransform const &pose,
             py::array_t<PxReal> const &scale, std::shared_ptr<SPhysicalMaterial> material,
             PxReal density, PxReal patchRadius, PxReal minPatchRadius, bool isTrigger) {
            DEPRECATE_WARN(add_convex_shape_from_file, add_collision_from_file);
            a.addConvexShapeFromFile(filename, pose, array2vec3(scale), material, density,
                                     patchRadius, minPatchRadius, isTrigger);
          },
          py::arg("filename"), py::arg("pose") = PxTransform(PxIdentity),
          py::arg("scale") = make_array<PxReal>({1, 1, 1}), py::arg("material") = nullptr,
          py::arg("density") = 1000, py::arg("patch_radius") = 0.f,
          py::arg("min_patch_radius") = 0.f, py::arg("is_trigger") = false)
      .def(
          "add_multiple_collisions_from_file",
          [](ActorBuilder &a, std::string const &filename, PxTransform const &pose,
             py::array_t<PxReal> const &scale, std::shared_ptr<SPhysicalMaterial> material,
             PxReal density, PxReal patchRadius, PxReal minPatchRadius, bool isTrigger) {
            a.addMultipleConvexShapesFromFile(filename, pose, array2vec3(scale), material, density,
                                              patchRadius, minPatchRadius, isTrigger);
          },
          R"doc(
Add multiple collisions shapes from files. Also see @add_collision_from_file.
Different from @add_collision_from_file, all connected components in the file will be converted to be convex.)doc",
          py::arg("filename"), py::arg("pose") = PxTransform(PxIdentity),
          py::arg("scale") = make_array<PxReal>({1, 1, 1}), py::arg("material") = nullptr,
          py::arg("density") = 1000, py::arg("patch_radius") = 0.f,
          py::arg("min_patch_radius") = 0.f, py::arg("is_trigger") = false)
      .def(
          "add_multiple_convex_shapes_from_file",
          [](ActorBuilder &a, std::string const &filename, PxTransform const &pose,
             py::array_t<PxReal> const &scale, std::shared_ptr<SPhysicalMaterial> material,
             PxReal density, PxReal patchRadius, PxReal minPatchRadius, bool isTrigger) {
            DEPRECATE_WARN(add_multiple_convex_shapes_from_file, add_multiple_collisions_from_file);
            a.addMultipleConvexShapesFromFile(filename, pose, array2vec3(scale), material, density,
                                              patchRadius, minPatchRadius, isTrigger);
          },
          py::arg("filename"), py::arg("pose") = PxTransform(PxIdentity),
          py::arg("scale") = make_array<PxReal>({1, 1, 1}), py::arg("material") = nullptr,
          py::arg("density") = 1000, py::arg("patch_radius") = 0.f,
          py::arg("min_patch_radius") = 0.f, py::arg("is_trigger") = false)
      .def(
          "add_box_collision",
          [](ActorBuilder &a, PxTransform const &pose, py::array_t<PxReal> const &halfSize,
             std::shared_ptr<SPhysicalMaterial> material, PxReal density, PxReal patchRadius,
             PxReal minPatchRadius, bool isTrigger) {
            a.addBoxShape(pose, array2vec3(halfSize), material, density, patchRadius,
                          minPatchRadius, isTrigger);
          },
          py::arg("pose") = PxTransform(PxIdentity),
          py::arg("half_size") = make_array<PxReal>({1, 1, 1}), py::arg("material") = nullptr,
          py::arg("density") = 1000, py::arg("patch_radius") = 0.f,
          py::arg("min_patch_radius") = 0.f, py::arg("is_trigger") = false)
      .def(
          "add_box_shape",
          [](ActorBuilder &a, PxTransform const &pose, py::array_t<PxReal> const &halfSize,
             std::shared_ptr<SPhysicalMaterial> material, PxReal density, PxReal patchRadius,
             PxReal minPatchRadius, bool isTrigger) {
            DEPRECATE_WARN(add_box_shape, add_box_collision);
            a.addBoxShape(pose, array2vec3(halfSize), material, density, patchRadius,
                          minPatchRadius, isTrigger);
          },
          py::arg("pose") = PxTransform(PxIdentity),
          py::arg("half_size") = make_array<PxReal>({1, 1, 1}), py::arg("material") = nullptr,
          py::arg("density") = 1000, py::arg("patch_radius") = 0.f,
          py::arg("min_patch_radius") = 0.f, py::arg("is_trigger") = false)
      .def("add_capsule_collision", &ActorBuilder::addCapsuleShape,
           "Add a capsule collision shape. The height is along the x-axis.",
           py::arg("pose") = PxTransform(PxIdentity), py::arg("radius") = 1,
           py::arg("half_length") = 1, py::arg("material") = nullptr, py::arg("density") = 1000,
           py::arg("patch_radius") = 0.f, py::arg("min_patch_radius") = 0.f,
           py::arg("is_trigger") = false)
      .def(
          "add_capsule_shape",
          [](ActorBuilder &a, PxTransform const &pose, PxReal radius, PxReal halfSize,
             std::shared_ptr<SPhysicalMaterial> material, PxReal density, PxReal patchRadius,
             PxReal minPatchRadius, bool isTrigger) {
            DEPRECATE_WARN(add_capsule_shape, add_capsule_collision);
            a.addCapsuleShape(pose, radius, halfSize, material, density, patchRadius,
                                          minPatchRadius, isTrigger);
          },
          py::arg("pose") = PxTransform(PxIdentity), py::arg("radius") = 1,
          py::arg("half_length") = 1, py::arg("material") = nullptr, py::arg("density") = 1000,
          py::arg("patch_radius") = 0.f, py::arg("min_patch_radius") = 0.f,
          py::arg("is_trigger") = false)
      .def("add_sphere_collision", &ActorBuilder::addSphereShape,
           py::arg("pose") = PxTransform(PxIdentity), py::arg("radius") = 1,
           py::arg("material") = nullptr, py::arg("density") = 1000, py::arg("patch_radius") = 0.f,
           py::arg("min_patch_radius") = 0.f, py::arg("is_trigger") = false)
      .def(
          "add_sphere_shape",
          [](ActorBuilder &a, PxTransform const &pose, PxReal radius,
             std::shared_ptr<SPhysicalMaterial> material, PxReal density, PxReal patchRadius,
             PxReal minPatchRadius, bool isTrigger) {
            DEPRECATE_WARN(add_sphere_shape, add_sphere_collision);
            a.addSphereShape(pose, radius, material, density, patchRadius, minPatchRadius,
                             isTrigger);
          },
          py::arg("pose") = PxTransform(PxIdentity), py::arg("radius") = 1,
          py::arg("material") = nullptr, py::arg("density") = 1000, py::arg("patch_radius") = 0.f,
          py::arg("min_patch_radius") = 0.f, py::arg("is_trigger") = false)
      .def(
          "add_box_visual",
          [](ActorBuilder &a, PxTransform const &pose, py::array_t<PxReal> const &halfSize,
             py::array_t<PxReal> color, std::string const &name) {
            a.addBoxVisual(pose, array2vec3(halfSize), array2vec3(color), name);
          },
          py::arg("pose") = PxTransform(PxIdentity),
          py::arg("half_size") = make_array<PxReal>({1, 1, 1}),
          py::arg("color") = make_array<PxReal>({1, 1, 1}), py::arg("name") = "")
      .def(
          "add_box_visual",
          [](ActorBuilder &a, PxTransform const &pose, py::array_t<PxReal> const &halfSize,
             std::shared_ptr<Renderer::IPxrMaterial> &mat, std::string const &name) {
            a.addBoxVisualWithMaterial(pose, array2vec3(halfSize), mat, name);
          },
          py::arg("pose") = PxTransform(PxIdentity),
          py::arg("half_size") = make_array<PxReal>({1, 1, 1}), py::arg("material") = nullptr,
          py::arg("name") = "")
      .def(
          "add_capsule_visual",
          [](ActorBuilder &a, PxTransform const &pose, PxReal radius, PxReal halfLength,
             py::array_t<PxReal> color, std::string const &name) {
            a.addCapsuleVisual(pose, radius, halfLength, array2vec3(color), name);
          },
          "Add a capsule visual shape. The height is along the x-axis.",
          py::arg("pose") = PxTransform(PxIdentity), py::arg("radius") = 1,
          py::arg("half_length") = 1, py::arg("color") = make_array<PxReal>({1, 1, 1}),
          py::arg("name") = "")
      .def(
          "add_capsule_visual",
          [](ActorBuilder &a, PxTransform const &pose, PxReal radius, PxReal halfLength,
             std::shared_ptr<Renderer::IPxrMaterial> &mat, std::string const &name) {
            a.addCapsuleVisualWithMaterial(pose, radius, halfLength, mat, name);
          },
          "Add a capsule visual shape. The height is along the x-axis.",
          py::arg("pose") = PxTransform(PxIdentity), py::arg("radius") = 1,
          py::arg("half_length") = 1, py::arg("material") = nullptr, py::arg("name") = "")
      .def(
          "add_sphere_visual",
          [](ActorBuilder &a, PxTransform const &pose, PxReal radius, py::array_t<PxReal> color,
             std::string const &name) {
            a.addSphereVisual(pose, radius, array2vec3(color), name);
          },
          py::arg("pose") = PxTransform(PxIdentity), py::arg("radius") = 1,
          py::arg("color") = make_array<PxReal>({1, 1, 1}), py::arg("name") = "")
      .def(
          "add_sphere_visual",
          [](ActorBuilder &a, PxTransform const &pose, PxReal radius,
             std::shared_ptr<Renderer::IPxrMaterial> &mat,
             std::string const &name) { a.addSphereVisualWithMaterial(pose, radius, mat, name); },
          py::arg("pose") = PxTransform(PxIdentity), py::arg("radius") = 1,
          py::arg("material") = nullptr, py::arg("name") = "")
      .def(
          "add_visual_from_file",
          [](ActorBuilder &a, std::string const &filename, PxTransform const &pose,
             py::array_t<PxReal> scale, std::string const &name) {
            a.addVisualFromFile(filename, pose, array2vec3(scale), name);
          },
          py::arg("filename"), py::arg("pose") = PxTransform(PxIdentity),
          py::arg("scale") = make_array<PxReal>({1, 1, 1}), py::arg("name") = "")
      .def("remove_all_collisions", &ActorBuilder::removeAllShapes)
      .def("remove_all_visuals", &ActorBuilder::removeAllVisuals)
      .def("remove_collision_at", &ActorBuilder::removeShapeAt, py::arg("index"))
      .def("remove_visual_at", &ActorBuilder::removeVisualAt, py::arg("index"))
      .def("get_collisions", &ActorBuilder::getShapes, py::return_value_policy::reference)
      .def("get_visuals", &ActorBuilder::getVisuals, py::return_value_policy::reference)
<<<<<<< HEAD
      .def(
          "set_mass_and_inertia",
          [](ActorBuilder &a, PxReal mass, PxTransform const &cMassPose,
             py::array_t<PxReal> inertia) {
            a.setMassAndInertia(mass, cMassPose, array2vec3(inertia));
          },
          R"doc(
Set the mass and inertia.

Args:
  mass: the (scalar) mass of the actor
  inertia_pose: 
    the position is the center of mass;
    the rotation (quaternion) is the principle axis of inertia, relative to actor frame
  inertia: principle moments of inertia (a 3D vector)

References:
  https://en.wikipedia.org/wiki/Moment_of_inertia#Principal_axes
)doc",
          py::arg("mass"), py::arg("inertia_pose"), py::arg("inertia"), )
      .def(
          "build", [](ActorBuilder &a, std::string const &name) { return a.build(false); },
          py::arg("name") = "", py::return_value_policy::reference)
      .def(
          "build_kinematic",
          [](ActorBuilder &a, std::string const &name) { return a.build(true); },
          py::arg("name") = "", py::return_value_policy::reference)
=======
      .def("set_collision_group", &ActorBuilder::setCollisionGroup, py::arg("group0"), py::arg("group1"), py::arg("group2"), py::arg("group3"))
      .def("reset_collision_group", &ActorBuilder::resetCollisionGroup)
      .def("set_mass_and_inertia",
           [](ActorBuilder &a, PxReal mass, PxTransform const &cMassPose,
              py::array_t<PxReal> inertia) {
             a.setMassAndInertia(mass, cMassPose, array2vec3(inertia));
           })
      .def("set_scene", &ActorBuilder::setScene)
      .def("build", &ActorBuilder::build, py::arg("is_kinematic") = false, py::arg("name") = "",
           py::return_value_policy::reference)
>>>>>>> edb17c9b
      .def("build_static", &ActorBuilder::buildStatic, py::return_value_policy::reference,
           py::arg("name") = "");

  PyShapeRecord.def_readonly("filename", &ActorBuilder::ShapeRecord::filename)
      .def_property_readonly("type",
                             [](ActorBuilder::ShapeRecord const &r) {
                               switch (r.type) {
                               case sapien::ActorBuilder::ShapeRecord::SingleMesh:
                                 return "Mesh";
                               case sapien::ActorBuilder::ShapeRecord::MultipleMeshes:
                                 return "Meshes";
                               case sapien::ActorBuilder::ShapeRecord::Box:
                                 return "Box";
                               case sapien::ActorBuilder::ShapeRecord::Capsule:
                                 return "Capsule";
                               case sapien::ActorBuilder::ShapeRecord::Sphere:
                                 return "Sphere";
                               }
                               return "";
                             })
      .def_property_readonly(
          "scale", [](ActorBuilder::ShapeRecord const &r) { return vec32array(r.scale); })
      .def_readonly("radius", &ActorBuilder::ShapeRecord::radius)
      .def_readonly("length", &ActorBuilder::ShapeRecord::length)
      .def_readonly("pose", &ActorBuilder::ShapeRecord::pose)
      .def_readonly("density", &ActorBuilder::ShapeRecord::density)
      .def_readonly("material", &ActorBuilder::ShapeRecord::material,
                    py::return_value_policy::reference);

  PyVisualRecord.def_readonly("filename", &ActorBuilder::VisualRecord::filename)
      .def_property_readonly("type",
                             [](ActorBuilder::VisualRecord const &r) {
                               switch (r.type) {
                               case sapien::ActorBuilder::VisualRecord::Mesh:
                                 return "Mesh";
                               case sapien::ActorBuilder::VisualRecord::Box:
                                 return "Box";
                               case sapien::ActorBuilder::VisualRecord::Capsule:
                                 return "Capsule";
                               case sapien::ActorBuilder::VisualRecord::Sphere:
                                 return "Sphere";
                               }
                               return "";
                             })
      .def_property_readonly(
          "scale", [](ActorBuilder::VisualRecord const &r) { return vec32array(r.scale); })
      .def_readonly("radius", &ActorBuilder::VisualRecord::radius)
      .def_readonly("length", &ActorBuilder::VisualRecord::length)
      .def_readonly("pose", &ActorBuilder::VisualRecord::pose)
      .def_readonly("material", &ActorBuilder::VisualRecord::material,
                    py::return_value_policy::reference);

  PyLinkBuilder.def("get_index", &LinkBuilder::getIndex)
      .def("get_parent", &LinkBuilder::getParent)
      .def("set_parent", &LinkBuilder::setParent)
      .def("get_name", &LinkBuilder::getName)
      .def("set_name", &LinkBuilder::setName)
      .def("set_joint_name", &LinkBuilder::setJointName)
      .def(
          "set_joint_properties",
          [](LinkBuilder &b, std::string const &jointType, py::array_t<PxReal> const &limits,
             PxTransform const &parentPose, PxTransform const &childPose, PxReal friction,
             PxReal damping) {
            std::vector<std::array<PxReal, 2>> l;
            if (limits.ndim() == 2) {
              if (limits.shape(1) != 2) {
                throw std::runtime_error("Joint limit should have shape [dof, 2]");
              }
              for (uint32_t i = 0; i < limits.size() / 2; ++i) {
                l.push_back({limits.at(i, 0), limits.at(i, 1)});
              }
            } else if (limits.ndim() != 1) {
              throw std::runtime_error("Joint limit must be 2D array");
            }

            PxArticulationJointType::Enum t;
            if (jointType == "revolute" || jointType == "hinge") {
              t = PxArticulationJointType::Enum::eREVOLUTE;
            } else if (jointType == "prismatic" || jointType == "slider") {
              t = PxArticulationJointType::Enum::ePRISMATIC;
            } else if (jointType == "fixed") {
              t = PxArticulationJointType::Enum::eFIX;
            } else {
              throw std::runtime_error("Unsupported joint type: " + jointType +
                                       "; supported types are: revolute, prismatic, fixed.");
            }

            b.setJointProperties(t, l, parentPose, childPose, friction, damping);
          },
          R"doc(
Set the properties of the joint.

Args:
  joint_type: ["revolute", "prismatic", "fixed"]
  limits: [[min1, max1], ...], the length is the DoF
  pose_in_parent: joint pose in parent frame. 
    The x-axis is the rotation axis for revolute, or the translation axis for prismatic.
  pose_in_child: joint pose in child frame. See also @pose_in_parent.
  friction: joint friction
  damping: joint damping
)doc",
          py::arg("joint_type"), py::arg("limits"),
          py::arg("pose_in_parent") = PxTransform(PxIdentity),
          py::arg("pose_in_child") = PxTransform(PxIdentity), py::arg("friction") = 0,
          py::arg("damping") = 0)
      .def("get_joint", &LinkBuilder::getJoint, py::return_value_policy::reference);

  PyJointRecord
      .def_property_readonly("joint_type",
                             [](LinkBuilder::JointRecord const &r) {
                               switch (r.jointType) {
                               case physx::PxArticulationJointType::eFIX:
                                 return "fixed";
                               case physx::PxArticulationJointType::eREVOLUTE:
                                 return "revolute";
                               case physx::PxArticulationJointType::ePRISMATIC:
                                 return "prismatic";
                               case physx::PxArticulationJointType::eUNDEFINED:
                                 return "unknown";
                               default:
                                 return "unknown";
                               }
                             })
      .def_readonly("pose_in_parent", &LinkBuilder::JointRecord::parentPose)
      .def_readonly("pose_in_child", &LinkBuilder::JointRecord::childPose)
      .def_readonly("friction", &LinkBuilder::JointRecord::friction)
      .def_readonly("damping", &LinkBuilder::JointRecord::damping)
      .def_readonly("name", &LinkBuilder::JointRecord::name)
      .def_property_readonly("limits", [](LinkBuilder::JointRecord const &j) {
        auto limits = j.limits;
        return py::array_t<PxReal>({(int)limits.size(), 2},
                                   {sizeof(std::array<PxReal, 2>), sizeof(PxReal)},
                                   reinterpret_cast<PxReal *>(limits.data()));
      });

  PyArticulationBuilder.def("set_scene", &ArticulationBuilder::setScene, py::arg("scene"))
      .def("get_scene", &ArticulationBuilder::getScene)
      .def(
          "create_link_builder",
          [](ArticulationBuilder &b, LinkBuilder *parent) { return b.createLinkBuilder(parent); },
          py::arg("parent") = nullptr, py::return_value_policy::reference)
      .def("build", &ArticulationBuilder::build, py::arg("fix_root_link") = false,
           py::return_value_policy::reference)
      .def("build_kinematic", &ArticulationBuilder::buildKinematic,
           py::return_value_policy::reference)
      .def("get_link_builders", &ArticulationBuilder::getLinkBuilders,
           py::return_value_policy::reference);

  PyURDFLoader.def(py::init<SScene *>(), py::arg("scene"))
      .def_readwrite("fix_root_link", &URDF::URDFLoader::fixRootLink)
      .def_readwrite("load_multiple_collisions_from_file", &URDF::URDFLoader::multipleMeshesInOneFile)
      .def_readwrite("collision_is_visual", &URDF::URDFLoader::collisionIsVisual)
      .def_readwrite("scale", &URDF::URDFLoader::scale)
      .def(
          "load",
          [](URDF::URDFLoader &loader, std::string const &filename, py::dict &dict) {
            auto config = parseURDFConfig(dict);
            return loader.load(filename, config);
          },
R"doc(
Load articulation from URDF.

Args:
  filename: path to URDF
  config: a dict to specify any on-the-fly modification of articulation
    It follows the following schema (the inner parameter overrides the outer one):
    - material: PhysicalMaterial
    - density: float
    - link: dict[str, dict]
      - ${link_name}: dict
        - material: PhysicalMaterial
        - density: float
        - patch_radius: float
        - min_patch_radius: float
        - collision: dict[int, dict]
          - ${collision_index}: dict
            - material: PhysicalMaterial
            - density: float
            - patch_radius: float
            - min_patch_radius: float
)doc",
          py::return_value_policy::reference, py::arg("filename"), py::arg("config") = py::dict())
      .def(
          "load_kinematic",
          [](URDF::URDFLoader &loader, std::string const &filename, py::dict &dict) {
            auto config = parseURDFConfig(dict);
            return loader.loadKinematic(filename, config);
          },
          py::return_value_policy::reference, py::arg("filename"), py::arg("config") = py::dict())
      .def(
          "load_from_string",
          [](URDF::URDFLoader &loader, std::string const &urdf, std::string const &srdf,
             py::dict &dict) {
            auto config = parseURDFConfig(dict);
            return loader.loadFromXML(urdf, srdf, config);
          },
          py::return_value_policy::reference, py::arg("urdf_string"), py::arg("srdf_string"),
          py::arg("config") = py::dict())
      .def(
          "load_file_as_articulation_builder",
          [](URDF::URDFLoader &loader, std::string const &filename, py::dict &dict) {
            auto config = parseURDFConfig(dict);
            return loader.loadFileAsArticulationBuilder(filename, config);
          },
          py::return_value_policy::reference, py::arg("filename"), py::arg("config") = py::dict());

  PySubscription.def("unsubscribe", &Subscription::unsubscribe);

#ifdef _USE_PINOCCHIO
  PyPinocchioModel
      .def("compute_forward_kinematics", &PinocchioModel::computeForwardKinematics,
           py::arg("qpos"))
      .def("get_link_pose", &PinocchioModel::getLinkPose, py::arg("link_index"))
      .def("compute_inverse_kinematics", &PinocchioModel::computeInverseKinematics,
           py::arg("link_index"), py::arg("pose"), py::arg("initial_qpos") = Eigen::VectorXd{},
           py::arg("eps") = 1e-4, py::arg("max_iterations") = 1000, py::arg("dt") = 0.1,
           py::arg("damp") = 1e-6)
      .def("compute_forward_dynamics", &PinocchioModel::computeForwardDynamics, py::arg("qpos"),
           py::arg("qvel"), py::arg("qf"))
      .def("compute_inverse_dynamics", &PinocchioModel::computeForwardDynamics, py::arg("qpos"),
           py::arg("qvel"), py::arg("qacc"))
      .def("compute_generalized_mass_matrix", &PinocchioModel::computeGeneralizedMassMatrix,
           py::arg("qpos"))
      .def("compute_coriolis_matrix", &PinocchioModel::computeCoriolisMatrix, py::arg("qpos"),
           py::arg("qvel"))

      .def("compute_full_jacobian", &PinocchioModel::computeFullJacobian, py::arg("qpos"))
      .def("get_link_jacobian", &PinocchioModel::getLinkJacobian, py::arg("link_index"),
           py::arg("local") = false)
      .def("compute_single_link_local_jacobian", &PinocchioModel::computeSingleLinkLocalJacobian,
           py::arg("qpos"), py::arg("link_index"));
#endif

  PyVulkanRenderer
      .def_static("set_log_level", &Renderer::SVulkan2Renderer::setLogLevel, py::arg("level"))
      .def(py::init<bool, uint32_t, uint32_t, uint32_t>(), py::arg("offscreen_only") = false,
           py::arg("max_num_materials") = 5000, py::arg("max_num_textures") = 5000,
           py::arg("default_mipmap_levels") = 1)
      .def_static("set_viewer_shader_dir", &Renderer::setDefaultViewerShaderDirectory,
                  py::arg("shader_dir"))
      .def_static("set_camera_shader_dir", &Renderer::setDefaultCameraShaderDirectory,
                  py::arg("shader_dir"))
      .def(
          "create_window",
          [](std::shared_ptr<Renderer::SVulkan2Renderer> renderer, int width, int height,
             std::string const &shaderDir) {
            return new Renderer::SVulkan2Window(renderer, width, height, shaderDir);
          },
          py::arg("width") = 800, py::arg("height") = 600, py::arg("shader_dir") = "")
      .def_property_readonly(
          "_internal_context",
          [](Renderer::SVulkan2Renderer &renderer) { return renderer.mContext.get(); },
          py::return_value_policy::reference);

  PyVulkanRigidbody.def_property_readonly("_internal_objects",
                                          &Renderer::SVulkan2Rigidbody::getVisualObjects,
                                          py::return_value_policy::reference);

  PyVulkanCamera
      .def(
          "get_float_texture",
          [](Renderer::SVulkan2Camera &cam, std::string const &name) {
            auto [image, sizes] = cam.getFloatTexture(name);
            if (sizes[2] == 1) {
              return py::array_t<float>({static_cast<int>(sizes[0]), static_cast<int>(sizes[1])},
                                        image.data());
            } else {
              return py::array_t<float>({static_cast<int>(sizes[0]), static_cast<int>(sizes[1]),
                                         static_cast<int>(sizes[2])},
                                        image.data());
            }
          },
          py::arg("texture_name"))
      .def(
          "get_uint32_texture",
          [](Renderer::SVulkan2Camera &cam, std::string const &name) {
            auto [image, sizes] = cam.getUint32Texture(name);
            if (sizes[2] == 1) {
              return py::array_t<uint32_t>(
                  {static_cast<int>(sizes[0]), static_cast<int>(sizes[1])}, image.data());
            } else {
              return py::array_t<uint32_t>({static_cast<int>(sizes[0]), static_cast<int>(sizes[1]),
                                            static_cast<int>(sizes[2])},
                                           image.data());
            }
          },
          py::arg("texture_name"))
#ifdef SAPIEN_DLPACK_INTEROP
      .def(
          "get_dl_tensor",
          [](Renderer::SVulkan2Camera &cam, std::string const &name) {
            auto [buffer, sizes, format] = cam.getCudaBuffer(name);
            std::vector<long> dim;
            for (auto s : sizes) {
              dim.push_back(s);
            }
            DLManagedTensor *tensor = DLTensorFromCudaBuffer(std::move(buffer), dim, format);
            auto capsule_destructor = [](PyObject *data) {
              DLManagedTensor *tensor = (DLManagedTensor *)PyCapsule_GetPointer(data, "dltensor");
              if (tensor) {
                tensor->deleter(const_cast<DLManagedTensor *>(tensor));
              } else {
                PyErr_Clear();
              }
            };
            return py::capsule(tensor, "dltensor", capsule_destructor);
          },
          py::arg("texture_name"))
#endif
      .def("get_camera_matrix",
           [](Renderer::SVulkan2Camera &c) { return mat42array(c.getCameraMatrix()); })
      .def("get_model_matrix",
           [](Renderer::SVulkan2Camera &c) { return mat42array(c.getModelMatrix()); })
      .def("get_projection_matrix",
           [](Renderer::SVulkan2Camera &c) { return mat42array(c.getProjectionMatrix()); })

      .def("set_orthographic", &Renderer::SVulkan2Camera::setOrthographicParameters,
           py::arg("near"), py::arg("far"), py::arg("aspect"), py::arg("scale"))
      .def("set_perspective", &Renderer::SVulkan2Camera::setPerspectiveParameters, py::arg("near"),
           py::arg("far"), py::arg("fovy"), py::arg("aspect"))
      .def("set_full_perspective", &Renderer::SVulkan2Camera::setFullPerspectiveParameters,
           py::arg("near"), py::arg("far"), py::arg("fx"), py::arg("fy"), py::arg("cx"),
           py::arg("cy"), py::arg("width"), py::arg("height"), py::arg("skew"))
      .def_property_readonly("mode", &Renderer::SVulkan2Camera::getMode)
      .def_property_readonly("_internal_renderer", [](Renderer::SVulkan2Camera &camera) {
        return camera.getInternalRenderer();
      }, py::return_value_policy::reference);

  PyLight.def("set_pose", &Renderer::ILight::setPose, py::arg("pose"))
      .def_property_readonly("pose", &Renderer::ILight::getPose)
      .def(
          "set_color",
          [](Renderer::ILight &light, py::array_t<float> color) {
            light.setColor({color.at(0), color.at(1), color.at(2)});
          },
          py::arg("color"))
      .def_property_readonly("color",
                             [](Renderer::ILight &light) { return vec32array(light.getColor()); })

      .def_property("shadow", &Renderer::ILight::getShadowEnabled,
                    &Renderer::ILight::setShadowEnabled);

  PyPointLight
      .def(
          "set_position",
          [](Renderer::IPointLight &light, py::array_t<float> position) {
            light.setPosition({position.at(0), position.at(1), position.at(2)});
          },
          py::arg("position"))
      .def_property_readonly(
          "position", [](Renderer::IPointLight &light) { return vec32array(light.getPosition()); })
      .def("set_shadow_parameters", &Renderer::IPointLight::setShadowParameters, py ::arg("near"),
           py::arg("far"));

  PyDirectionalLight
      .def(
          "set_direction",
          [](Renderer::IDirectionalLight &light, py::array_t<float> direction) {
            light.setDirection({direction.at(0), direction.at(1), direction.at(2)});
          },
          py::arg("direction"))
      .def_property_readonly(
          "direction",
          [](Renderer::IDirectionalLight &light) { return vec32array(light.getDirection()); })
      .def("set_shadow_parameters", &Renderer::IDirectionalLight::setShadowParameters,
           py::arg("half_size"), py ::arg("near"), py::arg("far"));

  PySpotLight
      .def(
          "set_position",
          [](Renderer::ISpotLight &light, py::array_t<float> position) {
            light.setPosition({position.at(0), position.at(1), position.at(2)});
          },
          py::arg("position"))
      .def_property_readonly(
          "position", [](Renderer::ISpotLight &light) { return vec32array(light.getPosition()); })
      .def(
          "set_direction",
          [](Renderer::ISpotLight &light, py::array_t<float> direction) {
            light.setDirection({direction.at(0), direction.at(1), direction.at(2)});
          },
          py::arg("direction"))
      .def_property_readonly(
          "direction",
          [](Renderer::ISpotLight &light) { return vec32array(light.getDirection()); })
      .def("set_shadow_parameters", &Renderer::ISpotLight::setShadowParameters, py ::arg("near"),
           py::arg("far"));

  PyVulkanWindow.def("show", &Renderer::SVulkan2Window::show)
      .def("hide", &Renderer::SVulkan2Window::hide)
      .def_property_readonly("should_close", &Renderer::SVulkan2Window::windowCloseRequested)
      .def("set_camera_parameters", &Renderer::SVulkan2Window::setCameraParameters,
           py::arg("near"), py::arg("far"), py::arg("fovy"))
      .def(
          "set_camera_position",
          [](Renderer::SVulkan2Window &window, py::array_t<float> position) {
            window.setCameraPosition({position.at(0), position.at(1), position.at(2)});
          },
          py::arg("position"))
      .def(
          "set_camera_rotation",
          [](Renderer::SVulkan2Window &window, py::array_t<float> quat) {
            window.setCameraRotation({quat.at(0), quat.at(1), quat.at(2), quat.at(3)});
          },
          py::arg("quat"))
      .def("get_camera_position",
           [](Renderer::SVulkan2Window &window) {
             auto pos = window.getCameraPosition();
             return make_array<float>({pos.x, pos.y, pos.z});
           })
      .def("get_camera_rotation",
           [](Renderer::SVulkan2Window &window) {
             auto quat = window.getCameraRotation();
             return make_array<float>({quat.w, quat.x, quat.y, quat.z});
           })
      .def("get_camera_projection_matrix",
           [](Renderer::SVulkan2Window &window) {
             glm::mat4 proj = glm::transpose(window.getCameraProjectionMatrix());
             return py::array_t<float>({4, 4}, &proj[0][0]);
           })
      .def_property_readonly("_internal_renderer", [](Renderer::SVulkan2Window &window) {
        return window.getInternalRenderer();
      }, py::return_value_policy::reference)
      .def(
          "set_scene",
          [](Renderer::SVulkan2Window &window, SScene *scene) {
            if (!scene) {
              window.setScene(nullptr);
            }
            auto rs = dynamic_cast<Renderer::SVulkan2Scene *>(scene->getRendererScene());
            window.setScene(rs);
          },
          py::arg("scene"))
      .def_property_readonly("target_names", &Renderer::SVulkan2Window::getDisplayTargetNames)
      .def("get_target_size", &Renderer::SVulkan2Window::getRenderTargetSize, py::arg("name"))
      .def("render", &Renderer::SVulkan2Window::render, py::arg("target_name"),
           py::arg("ui_windows") = std::vector<std::shared_ptr<svulkan2::ui::Window>>())
      .def("resize", &Renderer::SVulkan2Window::resize, py::arg("width"), py::arg("height"))
      .def_property_readonly("fps", &Renderer::SVulkan2Window::getFPS)
      .def_property_readonly("size", &Renderer::SVulkan2Window::getWindowSize)
      .def_property("cursor", &Renderer::SVulkan2Window::getCursorEnabled,
                    &Renderer::SVulkan2Window::setCursorEnabled)

      // Download images from window
      .def(
          "download_float_target",
          [](Renderer::SVulkan2Window &window, std::string const &name) {
            auto [image, sizes] = window.downloadFloatTarget(name);
            if (sizes[2] == 1) {
              return py::array_t<float>({static_cast<int>(sizes[0]), static_cast<int>(sizes[1])},
                                        image.data());
            } else {
              return py::array_t<float>({static_cast<int>(sizes[0]), static_cast<int>(sizes[1]),
                                         static_cast<int>(sizes[2])},
                                        image.data());
            }
          },
          py::arg("name"))
      .def(
          "download_uint32_target",
          [](Renderer::SVulkan2Window &window, std::string const &name) {
            auto [image, sizes] = window.downloadUint32Target(name);
            if (sizes[2] == 1) {
              return py::array_t<uint32_t>(
                  {static_cast<int>(sizes[0]), static_cast<int>(sizes[1])}, image.data());
            } else {
              return py::array_t<uint32_t>({static_cast<int>(sizes[0]), static_cast<int>(sizes[1]),
                                            static_cast<int>(sizes[2])},
                                           image.data());
            }
          },
          py::arg("name"))
      .def(
          "download_uint8_target",
          [](Renderer::SVulkan2Window &window, std::string const &name) {
            auto [image, sizes] = window.downloadUint8Target(name);
            if (sizes[2] == 1) {
              return py::array_t<uint8_t>({static_cast<int>(sizes[0]), static_cast<int>(sizes[1])},
                                          image.data());
            } else {
              return py::array_t<uint8_t>({static_cast<int>(sizes[0]), static_cast<int>(sizes[1]),
                                           static_cast<int>(sizes[2])},
                                          image.data());
            }
          },
          py::arg("name"))
      .def(
          "download_float_target_pixel",
          [](Renderer::SVulkan2Window &window, std::string const &name, uint32_t x, uint32_t y) {
            auto v = window.downloadFloatTargetPixel(name, x, y);
            return py::array_t<float>(static_cast<int>(v.size()), v.data());
          },
          py::arg("name"), py::arg("x"), py::arg("y"))
      .def(
          "download_uint32_target_pixel",
          [](Renderer::SVulkan2Window &window, std::string const &name, uint32_t x, uint32_t y) {
            auto v = window.downloadUint32TargetPixel(name, x, y);
            return py::array_t<uint32_t>(static_cast<int>(v.size()), v.data());
          },
          py::arg("name"), py::arg("x"), py::arg("y"))
      .def(
          "download_uint8_target_pixel",
          [](Renderer::SVulkan2Window &window, std::string const &name, uint32_t x, uint32_t y) {
            auto v = window.downloadUint8TargetPixel(name, x, y);
            return py::array_t<uint8_t>(static_cast<int>(v.size()), v.data());
          },
          py::arg("name"), py::arg("x"), py::arg("y"))

      .def_property_readonly("shift", &Renderer::SVulkan2Window::isShiftDown)
      .def_property_readonly("alt", &Renderer::SVulkan2Window::isAltDown)
      .def_property_readonly("ctrl", &Renderer::SVulkan2Window::isCtrlDown)
      .def_property_readonly("super", &Renderer::SVulkan2Window::isSuperDown)

      .def("key_down", &Renderer::SVulkan2Window::isKeyDown, py::arg("key"))
      .def("key_press", &Renderer::SVulkan2Window::isKeyPressed, py::arg("key"))
      .def("mouse_down", &Renderer::SVulkan2Window::isMouseKeyDown, py::arg("key"))
      .def("mouse_click", &Renderer::SVulkan2Window::isMouseKeyClicked, py::arg("key"))
      .def_property_readonly("mouse_position", &Renderer::SVulkan2Window::getMousePosition)
      .def_property_readonly("mouse_delta", &Renderer::SVulkan2Window::getMouseDelta)
      .def_property_readonly("mouse_wheel_delta", &Renderer::SVulkan2Window::getMouseWheelDelta);

  PyVulkanScene
      .def(
          "set_ambient_light",
          [](Renderer::SVulkan2Scene &scene, py::array_t<float> const &color) {
            scene.setAmbientLight({color.at(0), color.at(1), color.at(2)});
          },
          py::arg("color"))
      .def(
          "add_shadow_point_light",
          [](Renderer::SVulkan2Scene &scene, py::array_t<float> const &position,
             py::array_t<float> const &color, float near, float far) {
            return scene.addPointLight({position.at(0), position.at(1), position.at(2)},
                                       {color.at(0), color.at(1), color.at(2)}, true, near, far);
          },
          py::arg("position"), py::arg("color"), py::arg("near") = 0.1, py::arg("far") = 10,
          py::return_value_policy::reference)
      .def(
          "add_shadow_directional_light",
          [](Renderer::SVulkan2Scene &scene, py::array_t<float> const &direction,
             py::array_t<float> const &color, py::array_t<float> const &position, float scale,
             float near, float far) {
            return scene.addDirectionalLight({direction.at(0), direction.at(1), direction.at(2)},
                                             {color.at(0), color.at(1), color.at(2)}, true,
                                             {position.at(0), position.at(1), position.at(2)},
                                             scale, near, far);
          },
          py::arg("direction"), py::arg("color"),
          py::arg("position") = make_array<float>({0.f, 0.f, 0.f}), py::arg("scale") = 10.f,
          py::arg("near") = -10.f, py::arg("far") = 10.f, py::return_value_policy::reference)
      .def(
          "add_shadow_spot_light",
          [](Renderer::SVulkan2Scene &scene, py::array_t<float> const &position,
             py::array_t<float> const &direction, float fov, py::array_t<float> const &color,
             float near, float far) {
            return scene.addSpotLight({position.at(0), position.at(1), position.at(2)},
                                      {direction.at(0), direction.at(1), direction.at(2)}, fov,
                                      {color.at(0), color.at(1), color.at(2)}, true, near, far);
          },
          py::arg("position"), py::arg("direction"), py::arg("fov"), py::arg("color"),
          py::arg("near") = 0.1f, py::arg("far") = 10.f, py::return_value_policy::reference)
      .def_property_readonly(
          "_internal_scene", [](Renderer::SVulkan2Scene &scene) { return scene.getScene(); },
          py::return_value_policy::reference);

  PyRenderer.def("create_material", &Renderer::IPxrRenderer::createMaterial);

  PyRenderScene
      .def(
          "add_mesh_from_file",
          [](Renderer::IPxrScene &scene, std::string const &meshFile, py::array_t<float> scale) {
            return scene.addRigidbody(meshFile, array2vec3(scale));
          },
          py::arg("mesh_file"), py::arg("scale"), py::return_value_policy::reference)
      .def(
          "add_primitive_mesh",
          [](Renderer::IPxrScene &scene, std::string const &type, py::array_t<float> scale,
             std::shared_ptr<Renderer::IPxrMaterial> &material) {
            physx::PxGeometryType::Enum ptype;
            if (type == "box") {
              ptype = physx::PxGeometryType::eBOX;
            } else if (type == "sphere") {
              ptype = physx::PxGeometryType::eSPHERE;
            } else if (type == "capsule") {
              ptype = physx::PxGeometryType::eCAPSULE;
            } else if (type == "plane") {
              ptype = physx::PxGeometryType::ePLANE;
            } else {
              throw std::invalid_argument("Unknown type " + type);
            }
            return scene.addRigidbody(ptype, array2vec3(scale), material);
          },
          py::arg("type"), py::arg("scale") = make_array<float>({1.f, 1.f, 1.f}),
          py::arg("material") = nullptr, py::return_value_policy::reference)
      // TODO: add mesh from vertices
      .def("remove_mesh", &Renderer::IPxrScene::removeRigidbody, py::arg("mesh"));

  PyRenderBody.def("get_name", &Renderer::IPxrRigidbody::getName)
      .def("set_name", &Renderer::IPxrRigidbody::setName, py::arg("name"))
      .def("set_unique_id", &Renderer::IPxrRigidbody::setUniqueId, py::arg("id"))
      .def("get_unique_id", &Renderer::IPxrRigidbody::getUniqueId)
      .def("get_segmentation_id", &Renderer::IPxrRigidbody::getSegmentationId)
      .def("set_custom_data", &Renderer::IPxrRigidbody::setSegmentationCustomData,
           py::arg("custom_data"))
      .def("get_render_shapes", &Renderer::IPxrRigidbody::getRenderShapes)
      .def("set_pose", &Renderer::IPxrRigidbody::update, py::arg("pose"))
      .def("set_visibility", &Renderer::IPxrRigidbody::setVisibility, py::arg("visibility"));

  PyRenderShape.def_readonly("type", &Renderer::RenderShape::type)
      .def_readonly("pose", &Renderer::RenderShape::pose)
      .def_readonly("obj_id", &Renderer::RenderShape::objId)
      .def_property_readonly("scale",
                             [](Renderer::RenderShape &shape) { return vec32array(shape.scale); })
      .def_property_readonly(
          "mesh", [](Renderer::RenderShape &shape) { return shape.geometry.get(); },
          py::return_value_policy::reference)
      .def_readonly("material", &Renderer::RenderShape::material);

  PyRenderMeshGeometry
      .def_property_readonly("vertices",
                             [](Renderer::RenderMeshGeometry &geom) {
                               return py::array_t<float>(
                                   {static_cast<int>(geom.vertices.size() / 3), 3},
                                   {sizeof(float) * 3, sizeof(float)}, geom.vertices.data());
                             })
      .def_property_readonly("normals",
                             [](Renderer::RenderMeshGeometry &geom) {
                               return py::array_t<float>(
                                   {static_cast<int>(geom.normals.size() / 3), 3},
                                   {sizeof(float) * 3, sizeof(float)}, geom.normals.data());
                             })
      .def_property_readonly("uvs",
                             [](Renderer::RenderMeshGeometry &geom) {
                               return py::array_t<float>(
                                   {static_cast<int>(geom.uvs.size() / 2), 2},
                                   {sizeof(float) * 2, sizeof(float)}, geom.uvs.data());
                             })
      .def_property_readonly("tangents",
                             [](Renderer::RenderMeshGeometry &geom) {
                               return py::array_t<float>(
                                   {static_cast<int>(geom.tangents.size() / 3), 3},
                                   {sizeof(float) * 3, sizeof(float)}, geom.tangents.data());
                             })
      .def_property_readonly("bitangents",
                             [](Renderer::RenderMeshGeometry &geom) {
                               return py::array_t<float>(
                                   {static_cast<int>(geom.bitangents.size() / 3), 3},
                                   {sizeof(float) * 3, sizeof(float)}, geom.bitangents.data());
                             })
      .def_property_readonly(
          "indices", [](Renderer::RenderMeshGeometry &geom) { return make_array(geom.indices); });
}<|MERGE_RESOLUTION|>--- conflicted
+++ resolved
@@ -1294,7 +1294,6 @@
       .def("remove_visual_at", &ActorBuilder::removeVisualAt, py::arg("index"))
       .def("get_collisions", &ActorBuilder::getShapes, py::return_value_policy::reference)
       .def("get_visuals", &ActorBuilder::getVisuals, py::return_value_policy::reference)
-<<<<<<< HEAD
       .def(
           "set_mass_and_inertia",
           [](ActorBuilder &a, PxReal mass, PxTransform const &cMassPose,
@@ -1314,7 +1313,10 @@
 References:
   https://en.wikipedia.org/wiki/Moment_of_inertia#Principal_axes
 )doc",
-          py::arg("mass"), py::arg("inertia_pose"), py::arg("inertia"), )
+          py::arg("mass"), py::arg("inertia_pose"), py::arg("inertia"))
+      .def("set_collision_group", &ActorBuilder::setCollisionGroup, py::arg("group0"),
+           py::arg("group1"), py::arg("group2"), py::arg("group3"))
+      .def("reset_collision_group", &ActorBuilder::resetCollisionGroup)
       .def(
           "build", [](ActorBuilder &a, std::string const &name) { return a.build(false); },
           py::arg("name") = "", py::return_value_policy::reference)
@@ -1322,18 +1324,6 @@
           "build_kinematic",
           [](ActorBuilder &a, std::string const &name) { return a.build(true); },
           py::arg("name") = "", py::return_value_policy::reference)
-=======
-      .def("set_collision_group", &ActorBuilder::setCollisionGroup, py::arg("group0"), py::arg("group1"), py::arg("group2"), py::arg("group3"))
-      .def("reset_collision_group", &ActorBuilder::resetCollisionGroup)
-      .def("set_mass_and_inertia",
-           [](ActorBuilder &a, PxReal mass, PxTransform const &cMassPose,
-              py::array_t<PxReal> inertia) {
-             a.setMassAndInertia(mass, cMassPose, array2vec3(inertia));
-           })
-      .def("set_scene", &ActorBuilder::setScene)
-      .def("build", &ActorBuilder::build, py::arg("is_kinematic") = false, py::arg("name") = "",
-           py::return_value_policy::reference)
->>>>>>> edb17c9b
       .def("build_static", &ActorBuilder::buildStatic, py::return_value_policy::reference,
            py::arg("name") = "");
 
