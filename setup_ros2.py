--- conflicted
+++ resolved
@@ -129,13 +129,8 @@
 sapien_data = ["glsl_shader/*/*"]
 package_data = {
     "sapien": sapien_data,
-<<<<<<< HEAD
-    "sapien.ros2": ["motion_planning/default_ompl_planning.yaml"],
-    "sapien.core": ["__init__.pyi", ]
-=======
     "sapien.ros2": ["__init__.pyi", "motion_planning/*"],
     "sapien.core": ["__init__.pyi"]
->>>>>>> ba3f3c77
 }
 
 setup(name="sapien_robot",
